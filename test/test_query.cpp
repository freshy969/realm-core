#include "testsettings.hpp"
#ifdef TEST_QUERY

#include <cstdlib> // itoa()
#include <vector>

#include <UnitTest++.h>

#include <tightdb.hpp>
#include <tightdb/lang_bind_helper.hpp>

#include "testsettings.hpp"

#include <tightdb/column.hpp>
#include <tightdb/query_engine.hpp>

using namespace tightdb;
using namespace std;

// Note: You can now temporarely declare unit tests with the ONLY(TestName) macro instead of TEST(TestName). This
// will disable all unit tests except these. Remember to undo your temporary changes before committing.

namespace {

TIGHTDB_TABLE_2(TwoIntTable,
                first,  Int,
                second, Int)

TIGHTDB_TABLE_1(SingleStringTable,
                first, String)

TIGHTDB_TABLE_3(TripleTable,
                first, String,
                second, String,
                third, Int)

TIGHTDB_TABLE_1(OneIntTable,
                first,  Int)

TIGHTDB_TABLE_2(TupleTableType,
                first,  Int,
                second, String)

TIGHTDB_TABLE_2(TupleTableTypeBin,
                first,  Int,
                second, Binary)

TIGHTDB_TABLE_2(BoolTupleTable,
                first,  Int,
                second, Bool)

TIGHTDB_TABLE_5(PeopleTable,
                name,  String,
                age,   Int,
                male,  Bool,
                hired, DateTime,
                photo, Binary)

TIGHTDB_TABLE_2(FloatTable,
                col_float,  Float,
                col_double, Double)

TIGHTDB_TABLE_3(FloatTable3,
                col_float,  Float,
                col_double, Double,
                col_int, Int)

TIGHTDB_TABLE_3(PHPMinimumCrash,
                firstname,  String,
                lastname, String,
                salary, Int)

TIGHTDB_TABLE_3(TableViewSum,
                col_float,  Float,
                col_double, Double,
                col_int, Int)

TIGHTDB_TABLE_5(GATable,
                     user_id, String,
                     country, String,
                     build,   String,
                     event_1, Int,
                     event_2, Int)

TIGHTDB_TABLE_2(PeopleTable2,
                name, String,
                age, Int)

TIGHTDB_TABLE_5(ThreeColTable,
    first,  Int,
    second, Float,
    third, Double,
    fourth, Bool,
    fifth, String)

TIGHTDB_TABLE_3(Books,
                title,  String,
                author, String,
                pages, Int)

} // anonymous namespace



TEST(Query_NoConditions)
{
    Table table;
    table.add_column(type_Int, "i");
    {
        Query query(table.where());
        CHECK_EQUAL(not_found, query.find());
    }
    {
        Query query = table.where();
        CHECK_EQUAL(not_found, query.find());
    }
    table.add_empty_row();
    {
        Query query(table.where());
        CHECK_EQUAL(0, query.find());
    }
    {
        Query query = table.where();
        CHECK_EQUAL(0, query.find());
    }
}

TEST(TestQueryCount) 
{
    // Intended to test QueryState::match<pattern = true>(); which is only triggered if:
    // * Table size is large enough to have SSE-aligned or bithack-aligned rows (this requires
    //   TIGHTDB_MAX_LIST_SIZE > [some large number]!)
    // * You're doing a 'count' which is currently the only operation that uses 'pattern', and
    // * There exists exactly 1 condition (if there is 0 conditions, it will fallback to column::count
    //   and if there exists > 1 conditions, 'pattern' is currently not supported - but could easily be
    //   extended to support it)

    for(int j = 0; j < 100; j++) {
        Table table;
        table.add_column(type_Int, "i");

        size_t count = 0;
        size_t rows = rand() % (5 * TIGHTDB_MAX_LIST_SIZE); // to cross some leaf boundaries

        for(int i = 0; i < rows; i++) {
            table.add_empty_row();
            int64_t val = rand() % 5;
            table.set_int(0, i, val);
            if(val == 2)
                count++;
        }

        size_t count2 = table.where().equal(0, 2).count();
        CHECK_EQUAL(count, count2);
    }

}


TEST(NextGenSyntaxTypedString) 
{
    Books books;

    books.add("Computer Architecture and Organization", "B. Govindarajalu", 752);
    books.add("Introduction to Quantum Mechanics", "David Griffiths", 480);
    books.add("Biophysics: Searching for Principles", "William Bialek", 640);

    // Typed table:
    Query q = books.column().pages >= 200 && books.column().author == "David Griffiths";
    size_t match = q.find();
    CHECK_EQUAL(1, match);
    // You don't need to create a query object first:
    match = (books.column().pages >= 200 && books.column().author == "David Griffiths").find();
    CHECK_EQUAL(1, match);

    // You can also create column objects and use them in expressions:
    Columns<Int> pages = books.column().pages;
    Columns<String> author = books.column().author;
    match = (pages >= 200 && author == "David Griffiths").find(); 
    CHECK_EQUAL(1, match);
}

TEST(NextGenSyntax) 
{
    volatile size_t match;

    // Setup untyped table
    Table untyped;
    untyped.add_column(type_Int, "firs1");
    untyped.add_column(type_Float, "second");
    untyped.add_column(type_Double, "third");
    untyped.add_column(type_Bool, "third2");
    untyped.add_column(type_String, "fourth");
    untyped.add_empty_row(2);
    untyped.set_int(0, 0, 20);
    untyped.set_float(1, 0, 19.9f);
    untyped.set_double(2, 0, 3.0);
    untyped.set_bool(3, 0, true);
    untyped.set_string(4, 0, "hello");

    untyped.set_int(0, 1, 20);
    untyped.set_float(1, 1, 20.1f);
    untyped.set_double(2, 1, 4.0);
    untyped.set_bool(3, 1, false);
    untyped.set_string(4, 1, "world");

    // Setup typed table, same contents as untyped
    ThreeColTable typed;
    typed.add(20, 19.9f, 3.0, true, "hello");
    typed.add(20, 20.1f, 4.0, false, "world");

    
    match = (untyped.column<String>(4) == "world").find();
    CHECK(match == 1);
    
    match = ("world" == untyped.column<String>(4)).find();
    CHECK(match == 1);
    
    match = ("hello" != untyped.column<String>(4)).find();
    CHECK(match == 1);

    match = (untyped.column<String>(4) != StringData("hello")).find();
    CHECK(match == 1);

    // This is a demonstration of fallback to old query_engine for the specific cases where it's possible
    // because old engine is faster. This will return a ->less(...) query
    match = (untyped.column<int64_t>(0) == untyped.column<int64_t>(0)).find();
    CHECK(match == 0);


    match = (untyped.column<bool>(3) == false).find();
    CHECK(match == 1);

    match = (20.3 > untyped.column<double>(2) + 2).find();
    CHECK(match == 0);


    match = (untyped.column<int64_t>(0) > untyped.column<int64_t>(0)).find();
    CHECK(match == not_found);


    // Small typed table test:
    match = (typed.column().second + 100 > 120 && typed.column().first > 2).find();
    CHECK(match == 1);

    // Untyped &&

    // Left condition makes first row non-match
    match = (untyped.column<float>(1) + 1 > 21 && untyped.column<double>(2) > 2).find();
    CHECK(match == 1);

    // Right condition makes first row a non-match
    match = (untyped.column<float>(1) > 10 && untyped.column<double>(2) > 3.5).find();
    CHECK(match == 1);

    // Both make first row match
    match = (untyped.column<float>(1) < 20 && untyped.column<double>(2) > 2).find();
    CHECK(match == 0);

    // Both make first row non-match
    match = (untyped.column<float>(1) > 20 && untyped.column<double>(2) > 3.5).find();
    CHECK(match == 1);

    // Left cond match 0, right match 1
    match = (untyped.column<float>(1) < 20 && untyped.column<double>(2) > 3.5).find();
    CHECK(match == not_found);

    // Left match 1, right match 0
    match = (untyped.column<float>(1) > 20 && untyped.column<double>(2) < 3.5).find();
    CHECK(match == not_found);

    // Untyped ||

    // Left match 0
    match = (untyped.column<float>(1) < 20 || untyped.column<double>(2) < 3.5).find();
    CHECK(match == 0);

    // Right match 0
    match = (untyped.column<float>(1) > 20 || untyped.column<double>(2) < 3.5).find();
    CHECK(match == 0);

    // Left match 1

    match = (untyped.column<float>(1) > 20 || untyped.column<double>(2) > 9.5).find();
    
    CHECK(match == 1);

    Query q4 = untyped.column<float>(1) + untyped.column<int64_t>(0) > 40;



    Query q5 = 20 < untyped.column<float>(1);

    match = q4.and_query(q5).find();
    CHECK(match == 1);


    // Untyped, direct column addressing
    Value<int64_t> uv1(1);

    Columns<float> uc1 = untyped.column<float>(1);

    Query q2 = uv1 <= uc1;
    match = q2.find();
    CHECK(match == 0);


    Query q0 = uv1 <= uc1;
    match = q0.find();
    CHECK(match == 0);

    Query q99 = uv1 <= untyped.column<float>(1);
    match = q99.find();
    CHECK(match == 0);


    Query q8 = 1 > untyped.column<float>(1) + 5;
    match = q8.find();
    CHECK(match == not_found);

    Query q3 = untyped.column<float>(1) + untyped.column<int64_t>(0) > 10 + untyped.column<int64_t>(0);
    match = q3.find();

    match = q2.find();
    CHECK(match == 0);    


    // Typed, direct column addressing
    Query q1 = typed.column().second + typed.column().first > 40;
    match = q1.find();
    CHECK(match == 1);   


    match = (typed.column().first + typed.column().second > 40).find();
    CHECK(match == 1);   


    Query tq1 = typed.column().first + typed.column().second >= typed.column().first + typed.column().second;
    match = tq1.find();
    CHECK(match == 0);   


    // Typed, column objects
    Columns<int64_t> t0 = typed.column().first;
    Columns<float> t1 = typed.column().second;

    match = (t0 + t1 > 40).find();
    CHECK(match == 1);

    match = q1.find();
    CHECK(match == 1);   

    match = (untyped.column<int64_t>(0) + untyped.column<float>(1) > 40).find();
    CHECK(match == 1);    

    match = (untyped.column<int64_t>(0) + untyped.column<float>(1) < 40).find();
    CHECK(match == 0);    

    match = (untyped.column<float>(1) <= untyped.column<int64_t>(0)).find();
    CHECK(match == 0);    

    match = (untyped.column<int64_t>(0) + untyped.column<float>(1) >= untyped.column<int64_t>(0) + untyped.column<float>(1)).find();
    CHECK(match == 0);    

    // Untyped, column objects
    Columns<int64_t> u0 = untyped.column<int64_t>(0);
    Columns<float> u1 = untyped.column<float>(1);

    match = (u0 + u1 > 40).find();
    CHECK(match == 1);    
    
    
    // Flexible language binding style
    Subexpr* first = new Columns<int64_t>(0);
    Subexpr* second = new Columns<float>(1);
    Subexpr* third = new Columns<double>(2);
    Subexpr* constant = new Value<int64_t>(40);    
    Subexpr* plus = new Operator<Plus<float> >(*first, *second);  
    Expression *e = new Compare<Greater, float>(*plus, *constant);


    // Bind table and do search
    match = untyped.where().expression(e).find();
    CHECK(match == 1);    

    Query q9 = untyped.where().expression(e);
    match = q9.find();
    CHECK(match == 1);    


    Subexpr* first2 = new Columns<int64_t>(0);
    Subexpr* second2 = new Columns<float>(1);
    Subexpr* third2 = new Columns<double>(2);
    Subexpr* constant2 = new Value<int64_t>(40);    
    Subexpr* plus2 = new Operator<Plus<float> >(*first, *second);  
    Expression *e2 = new Compare<Greater, float>(*plus, *constant);

    match = untyped.where().expression(e).expression(e2).find();
    CHECK(match == 1);    

    Query q10 = untyped.where().and_query(q9).expression(e2);
    match = q10.find();
    CHECK(match == 1);    


    Query tq3 = tq1;
    match = tq3.find();
    CHECK(match == 0);   
 
    delete e;
    delete plus;
    delete constant;
    delete third;
    delete second;
    delete first;


    delete e2;
    delete plus2;
    delete constant2;
    delete third2;
    delete second2;
    delete first2;
}

TEST(NextGenSyntaxMonkey0)
{
    // Intended to test eval() for columns in query_expression.hpp which fetch 8 values at a time. This test varies
    // table size to test out-of-bounds bugs.

    for(int iter = 1; iter < 100 + TEST_DURATION * 10000; iter++)
    {
        const size_t rows = 1 + rand() % (2 * TIGHTDB_MAX_LIST_SIZE);
        Table table;

        // Two different row types prevents fallback to query_engine (good because we want to test query_expression)
        table.add_column(type_Int, "first");
        table.add_column(type_Float, "second");
        table.add_column(type_String, "third");

        for(size_t r = 0; r < rows; r++) {
            table.add_empty_row();
            // using '% iter' tests different bitwidths
            table.set_int(0, r, rand() % iter);
            table.set_float(1, r, float(rand() % iter));
            if(rand() % 2 == 0)
                table.set_string(2, r, "a");
            else
                table.set_string(2, r, "b");
        }

        size_t tvpos;

        tightdb::Query q = table.column<Int>(0) > table.column<Float>(1) && table.column<String>(2) == "a";

        // without start or limit
        tightdb::TableView tv = q.find_all();
        tvpos = 0;
        for(size_t r = 0; r < rows; r++) {
            if(table.get_int(0, r) > table.get_float(1, r) && table.get_string(2, r) == "a") {
                tvpos++;
            }
        }
        CHECK_EQUAL(tvpos, tv.size());

        tvpos = 0;

        // with start and limit
        size_t start = rand() % rows;
        size_t limit = rand() % rows;
        tv = q.find_all(start, size_t(-1), limit);
        tvpos = 0;
        for(size_t r = 0; r < rows; r++) {
            if(r >= start && tvpos < limit && table.get_int(0, r) > table.get_float(1, r) && table.get_string(2, r) == "a") {
                tvpos++;
            }
        }
        CHECK_EQUAL(tvpos, tv.size());
        
    }

}

TEST(NextGenSyntaxMonkey)
{
    for(int iter = 1; iter < 20 * (TEST_DURATION * TEST_DURATION * TEST_DURATION + 1); iter++)
    {
        // Keep at least '* 20' else some tests will give 0 matches and bad coverage
<<<<<<< HEAD
        const size_t rows = 1 + ((size_t)rand() * (size_t)rand()) % (TIGHTDB_MAX_LIST_SIZE * 20 * (TEST_DURATION * TEST_DURATION * TEST_DURATION + 1));
=======
        const size_t rows = 1 + size_t(rand() * rand()) % (TIGHTDB_MAX_LIST_SIZE * 20 * (TEST_DURATION * TEST_DURATION * TEST_DURATION + 1));
>>>>>>> 24cc3e02
        Table table;
        table.add_column(type_Int, "first");
        table.add_column(type_Int, "second");
        table.add_column(type_Int, "third");

        for(size_t r = 0; r < rows; r++) {
            table.add_empty_row();
            // using '% iter' tests different bitwidths
            table.set_int(0, r, rand() % iter);
            table.set_int(1, r, rand() % iter);        
            table.set_int(2, r, rand() % iter);        
        }

        size_t tvpos;

        // second == 1
        tightdb::Query q1_0 = table.where().equal(1, 1);
        tightdb::Query q2_0 = table.column<int64_t>(1) == 1;
        tightdb::TableView tv_0 = q2_0.find_all();    
        tvpos = 0;
        for(size_t r = 0; r < rows; r++) {
            if(table.get_int(1, r) == 1) {
                CHECK_EQUAL(r, tv_0.get_source_ndx(tvpos));
                tvpos++;
            }
        }
        CHECK_EQUAL(tvpos, tv_0.size());

        // (first == 0 || first == 1) && second == 1
        tightdb::Query q2_1 = (table.column<int64_t>(0) == 0 || table.column<int64_t>(0) == 1) && table.column<int64_t>(1) == 1;
        tightdb::TableView tv_1 = q2_1.find_all();    
        tvpos = 0;
        for(size_t r = 0; r < rows; r++) {
            if((table.get_int(0, r) == 0 || table.get_int(0, r) == 1) && table.get_int(1, r) == 1) {
                CHECK_EQUAL(r, tv_1.get_source_ndx(tvpos));
                tvpos++;
            }
        }
        CHECK_EQUAL(tvpos, tv_1.size());


        // first == 0 || (first == 1 && second == 1) 
        tightdb::Query q2_2 = table.column<int64_t>(0) == 0 || (table.column<int64_t>(0) == 1 && table.column<int64_t>(1) == 1);
        tightdb::TableView tv_2 = q2_2.find_all();    
        tvpos = 0;
        for(size_t r = 0; r < rows; r++) {
            if(table.get_int(0, r) == 0 || (table.get_int(0, r) == 1 && table.get_int(1, r) == 1)) {
                CHECK_EQUAL(r, tv_2.get_source_ndx(tvpos));
                tvpos++;
            }
        }
        CHECK_EQUAL(tvpos, tv_2.size());


        // second == 0 && (first == 0 || first == 2)
        tightdb::Query q4_8 = table.column<int64_t>(1) == 0 && (table.column<int64_t>(0) == 0 || table.column<int64_t>(0) == 2);
        tightdb::TableView tv_8 = q4_8.find_all();    
        tvpos = 0;
        for(size_t r = 0; r < rows; r++) {
            if(table.get_int(1, r) == 0 && ((table.get_int(0, r) == 0) || table.get_int(0, r) == 2)) {
                CHECK_EQUAL(r, tv_8.get_source_ndx(tvpos));
                tvpos++;
            }
        }
        CHECK_EQUAL(tvpos, tv_8.size());


        // (first == 0 || first == 2) && (first == 1 || second == 1) 
        tightdb::Query q3_7 = (table.column<int64_t>(0) == 0 || table.column<int64_t>(0) == 2) && (table.column<int64_t>(0) == 1 || table.column<int64_t>(1) == 1);
        tightdb::TableView tv_7 = q3_7.find_all();    
        tvpos = 0;
        for(size_t r = 0; r < rows; r++) {
            if((table.get_int(0, r) == 0 || table.get_int(0, r) == 2) && (table.get_int(0, r) == 1 || table.get_int(1, r) == 1)) {
                CHECK_EQUAL(r, tv_7.get_source_ndx(tvpos));
                tvpos++;
            }
        }
        CHECK_EQUAL(tvpos, tv_7.size());


        // (first == 0 || first == 2) || (first == 1 || second == 1) 
        tightdb::Query q4_7 = (table.column<int64_t>(0) == 0 || table.column<int64_t>(0) == 2) || (table.column<int64_t>(0) == 1 || table.column<int64_t>(1) == 1);
        tightdb::TableView tv_10 = q4_7.find_all();    
        tvpos = 0;
        for(size_t r = 0; r < rows; r++) {
            if((table.get_int(0, r) == 0 || table.get_int(0, r) == 2) || (table.get_int(0, r) == 1 || table.get_int(1, r) == 1)) {
                CHECK_EQUAL(r, tv_10.get_source_ndx(tvpos));
                tvpos++;
            }
        }
        CHECK_EQUAL(tvpos, tv_10.size());


        TableView tv;

        // first == 0 || first == 2 || first == 1 || second == 1 
        tightdb::Query q20 = table.column<int64_t>(0) == 0 || table.column<int64_t>(0) == 2 || table.column<int64_t>(0) == 1 || table.column<int64_t>(1) == 1;
        tv = q20.find_all();    
        tvpos = 0;
        for(size_t r = 0; r < rows; r++) {
            if(table.get_int(0, r) == 0 || table.get_int(0, r) == 2 || table.get_int(0, r) == 1 || table.get_int(1, r) == 1) {
                CHECK_EQUAL(r, tv.get_source_ndx(tvpos));
                tvpos++;
            }
        }
        CHECK_EQUAL(tvpos, tv.size());


        // first * 2 > second / 2 + third + 1
        tightdb::Query q21 = table.column<int64_t>(0) * 2 > table.column<int64_t>(1) / 2 + table.column<int64_t>(2) + 1;
        tv = q21.find_all();    
        tvpos = 0;
        for(size_t r = 0; r < rows; r++) {
            if(table.get_int(0, r) * 2 > table.get_int(1, r) / 2 + table.get_int(2, r) + 1) {
                CHECK_EQUAL(r, tv.get_source_ndx(tvpos));
                tvpos++;
            }
        }
        CHECK_EQUAL(tvpos, tv.size());

        // first * 2 > second / 2 + third + 1 + third - third + third - third + third - third + third - third + third - third 
        tightdb::Query q22 = table.column<int64_t>(0) * 2 > table.column<int64_t>(1) / 2 + table.column<int64_t>(2) + 1 + table.column<int64_t>(2) - table.column<int64_t>(2) + table.column<int64_t>(2) - table.column<int64_t>(2) + table.column<int64_t>(2) - table.column<int64_t>(2) + table.column<int64_t>(2) - table.column<int64_t>(2) + table.column<int64_t>(2) - table.column<int64_t>(2);
        tv = q22.find_all();    
        tvpos = 0;
        for(size_t r = 0; r < rows; r++) {
            if(table.get_int(0, r) * 2 > table.get_int(1, r) / 2 + table.get_int(2, r) + 1) {
                CHECK_EQUAL(r, tv.get_source_ndx(tvpos));
                tvpos++;
            }
        }
        CHECK_EQUAL(tvpos, tv.size());

    }
}


TEST(LimitUntyped)
{
    Table table;
    table.add_column(type_Int, "first1");
    table.add_column(type_Int, "second1");

    table.add_empty_row(3);
    table.set_int(0, 0, 10000);
    table.set_int(0, 1, 30000);
    table.set_int(0, 2, 10000);

    Query q = table.where();
    int64_t sum;
    
    sum = q.sum_int(0, NULL, 0, -1, 1);
    CHECK_EQUAL(10000, sum);

    sum = q.sum_int(0, NULL, 0, -1, 2);
    CHECK_EQUAL(40000, sum);

    sum = q.sum_int(0, NULL, 0, -1, 3);
    CHECK_EQUAL(50000, sum);

}


TEST(MergeQueriesOverloads)
{
    // Tests && and || overloads of Query class
    Table table;
    table.add_column(type_Int, "first");
    table.add_column(type_Int, "second");

    table.add_empty_row(3);
    table.set_int(0, 0, 20);
    table.set_int(1, 0, 20);        

    table.set_int(0, 1, 20);
    table.set_int(1, 1, 30);        

    table.set_int(0, 2, 30);
    table.set_int(1, 2, 30);        

    size_t c;



        // q1_0 && q2_0
    tightdb::Query q1_110 = table.where().equal(0, 20);
    tightdb::Query q2_110 = table.where().equal(1, 30);
    tightdb::Query q3_110 = q1_110.and_query(q2_110);
    c = q1_110.count();
    c = q2_110.count();
    c = q3_110.count();


    // The overloads must behave such as if each side of the operator is inside parentheses, that is,
    // (first == 1 || first == 20) operator&& (second == 30), regardless of order of operands
    
    // q1_0 && q2_0
    tightdb::Query q1_0 = table.where().equal(0, 10).Or().equal(0, 20);
    tightdb::Query q2_0 = table.where().equal(1, 30);
    tightdb::Query q3_0 = q1_0 && q2_0;
    c = q3_0.count();
    CHECK_EQUAL(1, c);
    
    // q2_0 && q1_0 (reversed operand order)
    tightdb::Query q1_1 = table.where().equal(0, 10).Or().equal(0, 20);
    tightdb::Query q2_1 = table.where().equal(1, 30);
    c = q1_1.count();

    tightdb::Query q3_1 = q2_1 && q1_1;
    c = q3_1.count();
    CHECK_EQUAL(1, c);

    // Short test for ||
    tightdb::Query q1_2 = table.where().equal(0, 10);
    tightdb::Query q2_2 = table.where().equal(1, 30);
    tightdb::Query q3_2 = q2_2 || q1_2;
    c = q3_2.count();
    CHECK_EQUAL(2, c);

}


TEST(MergeQueries)
{
    // test OR vs AND precedence
    Table table;
    table.add_column(type_Int, "first");
    table.add_column(type_Int, "second");

    table.add_empty_row(3);
    table.set_int(0, 0, 10);
    table.set_int(1, 0, 20);        

    table.set_int(0, 1, 20);
    table.set_int(1, 1, 30);        

    table.set_int(0, 2, 30);
    table.set_int(1, 2, 20);        

    // Must evaluate as if and_query is inside paranthesis, that is, (first == 1 || first == 20) && second == 30
    tightdb::Query q1_0 = table.where().equal(0, 10).Or().equal(0, 20);
    tightdb::Query q2_0 = table.where().and_query(q1_0).equal(1, 30);

    size_t c = q2_0.count();
    CHECK_EQUAL(1, c);
}





TEST(MergeQueriesMonkey)
{
    for(int iter = 0; iter < 5; iter++)
    {
        const size_t rows = TIGHTDB_MAX_LIST_SIZE * 4;
        Table table;
        table.add_column(type_Int, "first");
        table.add_column(type_Int, "second");
        table.add_column(type_Int, "third");

        for(size_t r = 0; r < rows; r++) {
            table.add_empty_row();
            table.set_int(0, r, rand() % 3);
            table.set_int(1, r, rand() % 3);        
            table.set_int(2, r, rand() % 3);        
        }

        size_t tvpos;

        // and_query(second == 1)
        tightdb::Query q1_0 = table.where().equal(1, 1);
        tightdb::Query q2_0 = table.where().and_query(q1_0);
        tightdb::TableView tv_0 = q2_0.find_all();    
        tvpos = 0;
        for(size_t r = 0; r < rows; r++) {
            if(table.get_int(1, r) == 1) {
                CHECK_EQUAL(r, tv_0.get_source_ndx(tvpos));
                tvpos++;
            }
        }

        // (first == 0 || first == 1) && and_query(second == 1)
        tightdb::Query q1_1 = table.where().equal(1, 1);
        tightdb::Query q2_1 = table.where().group().equal(0, 0).Or().equal(0, 1).end_group().and_query(q1_1);
        tightdb::TableView tv_1 = q2_1.find_all();    
        tvpos = 0;
        for(size_t r = 0; r < rows; r++) {
            if((table.get_int(0, r) == 0 || table.get_int(0, r) == 1) && table.get_int(1, r) == 1) {
                CHECK_EQUAL(r, tv_1.get_source_ndx(tvpos));
                tvpos++;
            }
        }

        // first == 0 || (first == 1 && and_query(second == 1)) 
        tightdb::Query q1_2 = table.where().equal(1, 1);
        tightdb::Query q2_2 = table.where().equal(0, 0).Or().equal(0, 1).and_query(q1_2);
        tightdb::TableView tv_2 = q2_2.find_all();    
        tvpos = 0;
        for(size_t r = 0; r < rows; r++) {
            if(table.get_int(0, r) == 0 || (table.get_int(0, r) == 1 && table.get_int(1, r) == 1)) {
                CHECK_EQUAL(r, tv_2.get_source_ndx(tvpos));
                tvpos++;
            }
        }

        // and_query(first == 0) || (first == 1 && second == 1) 
        tightdb::Query q1_3 = table.where().equal(0, 0);
        tightdb::Query q2_3 = table.where().and_query(q1_3).Or().equal(0, 1).equal(1, 1);
        tightdb::TableView tv_3 = q2_3.find_all();    
        tvpos = 0;
        for(size_t r = 0; r < rows; r++) {
            if(table.get_int(0, r) == 0 || (table.get_int(0, r) == 1 && table.get_int(1, r) == 1)) {
                CHECK_EQUAL(r, tv_3.get_source_ndx(tvpos));
                tvpos++;
            }
        }


        // first == 0 || and_query(first == 1 && second == 1) 
        tightdb::Query q2_4 = table.where().equal(0, 1).equal(1, 1);
        tightdb::Query q1_4 = table.where().equal(0, 0).Or().and_query(q2_4);
        tightdb::TableView tv_4 = q1_4.find_all();    
        tvpos = 0;
        for(size_t r = 0; r < rows; r++) {
            if(table.get_int(0, r) == 0 || (table.get_int(0, r) == 1 && table.get_int(1, r) == 1)) {
                CHECK_EQUAL(r, tv_4.get_source_ndx(tvpos));
                tvpos++;
            }
        }


        // and_query(first == 0 || first == 2) || and_query(first == 1 && second == 1) 
        tightdb::Query q2_5 = table.where().equal(0, 0).Or().equal(0, 2);
        tightdb::Query q1_5 = table.where().equal(0, 1).equal(1, 1);
        tightdb::Query q3_5 = table.where().and_query(q2_5).Or().and_query(q1_5);
        tightdb::TableView tv_5 = q3_5.find_all();    
        tvpos = 0;
        for(size_t r = 0; r < rows; r++) {
            if((table.get_int(0, r) == 0 || table.get_int(0, r) == 2) || (table.get_int(0, r) == 1 && table.get_int(1, r) == 1)) {
                CHECK_EQUAL(r, tv_5.get_source_ndx(tvpos));
                tvpos++;
            }
        }


        // and_query(first == 0) && and_query(second == 1)
        tightdb::Query q1_6 = table.where().equal(0, 0);
        tightdb::Query q2_6 = table.where().equal(1, 1);
        tightdb::Query q3_6 = table.where().and_query(q1_6).and_query(q2_6);
        tightdb::TableView tv_6 = q3_6.find_all();    
        tvpos = 0;
        for(size_t r = 0; r < rows; r++) {
            if(table.get_int(0, r) == 0 && table.get_int(1, r) == 1) {
                CHECK_EQUAL(r, tv_6.get_source_ndx(tvpos));
                tvpos++;
            }
        }

        // and_query(first == 0 || first == 2) && and_query(first == 1 || second == 1) 
        tightdb::Query q2_7 = table.where().equal(0, 0).Or().equal(0, 2);
        tightdb::Query q1_7 = table.where().equal(0, 1).equal(0, 1).Or().equal(1, 1);
        tightdb::Query q3_7 = table.where().and_query(q2_7).and_query(q1_7);
        tightdb::TableView tv_7 = q3_7.find_all();    
        tvpos = 0;
        for(size_t r = 0; r < rows; r++) {
            if((table.get_int(0, r) == 0 || table.get_int(0, r) == 2) && (table.get_int(0, r) == 1 || table.get_int(1, r) == 1)) {
                CHECK_EQUAL(r, tv_7.get_source_ndx(tvpos));
                tvpos++;
            }
        }

        // Nested and_query

        // second == 0 && and_query(first == 0 || and_query(first == 2))
        tightdb::Query q2_8 = table.where().equal(0, 2);
        tightdb::Query q3_8 = table.where().equal(0, 0).Or().and_query(q2_8);
        tightdb::Query q4_8 = table.where().equal(1, 0).and_query(q3_8);    
        tightdb::TableView tv_8 = q4_8.find_all();    
        tvpos = 0;
        for(size_t r = 0; r < rows; r++) {
            if(table.get_int(1, r) == 0 && ((table.get_int(0, r) == 0) || table.get_int(0, r) == 2)) {
                CHECK_EQUAL(r, tv_8.get_source_ndx(tvpos));
                tvpos++;
            }
        }


        // Nested as above but constructed differently

        // second == 0 && and_query(first == 0 || and_query(first == 2))
        tightdb::Query q2_9 = table.where().equal(0, 2);
        tightdb::Query q5_9 = table.where().equal(0, 0);
        tightdb::Query q3_9 = table.where().and_query(q5_9).Or().and_query(q2_9);
        tightdb::Query q4_9 = table.where().equal(1, 0).and_query(q3_9);    
        tightdb::TableView tv_9 = q4_9.find_all();    
        tvpos = 0;
        for(size_t r = 0; r < rows; r++) {
            if(table.get_int(1, r) == 0 && ((table.get_int(0, r) == 0) || table.get_int(0, r) == 2)) {
                CHECK_EQUAL(r, tv_9.get_source_ndx(tvpos));
                tvpos++;
            }
        }
   

        // Nested

        // and_query(and_query(and_query(first == 0)))
        tightdb::Query q2_10 = table.where().equal(0, 0);
        tightdb::Query q5_10 = table.where().and_query(q2_10);
        tightdb::Query q3_10 = table.where().and_query(q5_10);
        tightdb::Query q4_10 = table.where().and_query(q3_10);    
        tightdb::TableView tv_10 = q4_10.find_all();    
        tvpos = 0;
        for(size_t r = 0; r < rows; r++) {
            if(table.get_int(0, r) == 0) {
                CHECK_EQUAL(r, tv_10.get_source_ndx(tvpos));
                tvpos++;
            }
        }

    }


}




TEST(MergeQueriesMonkeyOverloads)
{
    for(int iter = 0; iter < 5; iter++)
    {
        const size_t rows = TIGHTDB_MAX_LIST_SIZE * 4;
        Table table;
        table.add_column(type_Int, "first");
        table.add_column(type_Int, "second");
        table.add_column(type_Int, "third");


        for(size_t r = 0; r < rows; r++) {
            table.add_empty_row();
            table.set_int(0, r, rand() % 3);
            table.set_int(1, r, rand() % 3);        
            table.set_int(2, r, rand() % 3);        
        }

        size_t tvpos;

        // Left side of operator&& is empty query
        // and_query(second == 1)
        tightdb::Query q1_0 = table.where().equal(1, 1);
        tightdb::Query q2_0 = table.where() && q1_0;
        tightdb::TableView tv_0 = q2_0.find_all();    
        tvpos = 0;
        for(size_t r = 0; r < rows; r++) {
            if(table.get_int(1, r) == 1) {
                CHECK_EQUAL(r, tv_0.get_source_ndx(tvpos));
                tvpos++;
            }
        }

        // Right side of operator&& is empty query
        // and_query(second == 1)
        tightdb::Query q1_10 = table.where().equal(1, 1);
        tightdb::Query q2_10 = q1_10 && table.where();
        tightdb::TableView tv_10 = q2_10.find_all();    
        tvpos = 0;
        for(size_t r = 0; r < rows; r++) {
            if(table.get_int(1, r) == 1) {
                CHECK_EQUAL(r, tv_10.get_source_ndx(tvpos));
                tvpos++;
            }
        }

        // (first == 0 || first == 1) && and_query(second == 1)
        tightdb::Query q1_1 = table.where().equal(0, 0);
        tightdb::Query q2_1 = table.where().equal(0, 1);
        tightdb::Query q3_1 = q1_1 || q2_1;
        tightdb::Query q4_1 = table.where().equal(1, 1);
        tightdb::Query q5_1 = q3_1 && q4_1;

        tightdb::TableView tv_1 = q5_1.find_all();    
        tvpos = 0;
        for(size_t r = 0; r < rows; r++) {
            if((table.get_int(0, r) == 0 || table.get_int(0, r) == 1) && table.get_int(1, r) == 1) {
                CHECK_EQUAL(r, tv_1.get_source_ndx(tvpos));
                tvpos++;
            }
        }

        // (first == 0 || first == 1) && and_query(second == 1) as above, written in another way
        tightdb::Query q1_20 = table.where().equal(0, 0).Or().equal(0, 1) && table.where().equal(1, 1);
        tightdb::TableView tv_20 = q1_20.find_all();    
        tvpos = 0;
        for(size_t r = 0; r < rows; r++) {
            if((table.get_int(0, r) == 0 || table.get_int(0, r) == 1) && table.get_int(1, r) == 1) {
                CHECK_EQUAL(r, tv_20.get_source_ndx(tvpos));
                tvpos++;
            }
        }

        // and_query(first == 0) || (first == 1 && second == 1) 
        tightdb::Query q1_3 = table.where().equal(0, 0);
        tightdb::Query q2_3 = table.where().equal(0, 1);
        tightdb::Query q3_3 = table.where().equal(1, 1);
        tightdb::Query q4_3 = q1_3 || (q2_3 && q3_3); 
        tightdb::TableView tv_3 = q4_3.find_all();    
        tvpos = 0;
        for(size_t r = 0; r < rows; r++) {
            if(table.get_int(0, r) == 0 || (table.get_int(0, r) == 1 && table.get_int(1, r) == 1)) {
                CHECK_EQUAL(r, tv_3.get_source_ndx(tvpos));
                tvpos++;
            }
        }


        // and_query(first == 0) || (first == 1 && second == 1) written in another way
        tightdb::Query q1_30 = table.where().equal(0, 0);
        tightdb::Query q3_30 = table.where().equal(1, 1);
        tightdb::Query q4_30 = table.where().equal(0, 0) || (table.where().equal(0, 1) && q3_30); 
        tightdb::TableView tv_30 = q4_30.find_all();    
        tvpos = 0;
        for(size_t r = 0; r < rows; r++) {
            if(table.get_int(0, r) == 0 || (table.get_int(0, r) == 1 && table.get_int(1, r) == 1)) {
                CHECK_EQUAL(r, tv_30.get_source_ndx(tvpos));
                tvpos++;
            }
        }

    }


}


TEST(CountLimit)
{
    PeopleTable2 table;

    table.add("Mary",  14);
    table.add("Joe",   17);
    table.add("Alice", 42);
    table.add("Jack",  22);
    table.add("Bob",   50);
    table.add("Frank", 12);

    // Select rows where age < 18
    PeopleTable2::Query query = table.where().age.less(18);

    // Count all matching rows of entire table
    size_t count1 = query.count();
    CHECK_EQUAL(3, count1);

    // Very fast way to test if there are at least 2 matches in the table
    size_t count2 = query.count(0, size_t(-1), 2);
    CHECK_EQUAL(2, count2);

    // Count matches in latest 3 rows
    size_t count3 = query.count(table.size() - 3, table.size());
    CHECK_EQUAL(1, count3);
}

TEST(QueryExpressions0)
{
/*
    We have following variables to vary in the tests:

    left        right
    +           -           *           /          pow
    Subexpr    Column       Value    
    >           <           ==          !=          >=          <=
    float       int         double      int64_t

    Many of them are combined and tested together in equality classes below
*/
    Table table;
    table.add_column(type_Int, "first1");
    table.add_column(type_Float, "second1");
    table.add_column(type_Double, "third");

    size_t match;

    Columns<int64_t> first = table.column<int64_t>(0);
    Columns<float> second = table.column<float>(1);
    Columns<double> third = table.column<double>(2);

    table.add_empty_row(2);

    table.set_int(0, 0, 20);
    table.set_float(1, 0, 19.9f);
    table.set_double(2, 0, 3.0);

    table.set_int(0, 1, 20);
    table.set_float(1, 1, 20.1f);
    table.set_double(2, 1, 4.0);
   
    /**
    Conversion / promotion
    **/

    // 20 must convert to float    
    match = (second + 0.2f > 20).find();
    CHECK(match == 0);

    match = (first >= 20.0f).find();
    CHECK(match == 0);

    // 20.1f must remain float
    match = (first >= 20.1f).find();
    CHECK(match == not_found);

    // first must convert to float
    match = (second >= first).find();
    CHECK(match == 1);

    // 20 and 40 must convert to float
    match = (second + 20 > 40).find();
    CHECK(match == 1);

    // first and 40 must convert to float
    match = (second + first >= 40).find();
    CHECK(match == 1);

    // 20 must convert to float
    match = (0.2f + second > 20).find();
    CHECK(match == 0);

    /**
    Permutations of types (Subexpr, Value, Column) of left/right side
    **/

    // Compare, left = Subexpr, right = Value
    match = (second + first >= 40).find();
    CHECK(match == 1);

    match = (second + first > 40).find();
    CHECK(match == 1);

    match = (first - second < 0).find();
    CHECK(match == 1);

    match = (second - second == 0).find();
    CHECK(match == 0);

    match = (first - second <= 0).find();
    CHECK(match == 1);

    match = (first * first != 400).find();
    CHECK(match == size_t(-1));
  
    // Compare, left = Column, right = Value
    match = (second >= 20).find();
    CHECK(match == 1);

    match = (second > 20).find();
    CHECK(match == 1);

    match = (second < 20).find();
    CHECK(match == 0);

    match = (second == 20.1f).find();
    CHECK(match == 1);

    match = (second != 19.9f).find();
    CHECK(match == 1);

    match = (second <= 21).find();
    CHECK(match == 0);

    // Compare, left = Column, right = Value
    match = (20 <= second).find();
    CHECK(match == 1);

    match = (20 < second).find();
    CHECK(match == 1);

    match = (20 > second).find();
    CHECK(match == 0);

    match = (20.1f == second).find();
    CHECK(match == 1);

    match = (19.9f != second).find();
    CHECK(match == 1);

    match = (21 >= second).find();
    CHECK(match == 0);

    // Compare, left = Subexpr, right = Value
    match = (40 <= second + first).find();
    CHECK(match == 1);

    match = (40 < second + first).find();
    CHECK(match == 1);

    match = (0 > first - second).find();
    CHECK(match == 1);

    match = (0 == second - second).find();
    CHECK(match == 0);

    match = (0 >= first - second).find();
    CHECK(match == 1);

    match = (400 != first * first).find();
    CHECK(match == size_t(-1));

    // Col compare Col
    match = (second > first).find();
    CHECK(match == 1);

    match = (second >= first).find();
    CHECK(match == 1);

    match = (second == first).find();
    CHECK(match == not_found);

    match = (second != second).find();
    CHECK(match == not_found);

    match = (first < second).find();
    CHECK(match == 1);

    match = (first <= second).find();
    CHECK(match == 1);

    // Subexpr compare Subexpr
    match = (second + 0 > first + 0).find();
    CHECK(match == 1);

    match = (second + 0 >= first + 0).find();
    CHECK(match == 1);

    match = (second + 0 == first + 0).find();
    CHECK(match == not_found);

    match = (second + 0 != second + 0).find();
    CHECK(match == not_found);

    match = (first + 0 < second + 0).find();
    CHECK(match == 1);

    match = (first + 0 <= second + 0).find();
    CHECK(match == 1);

    // Conversions, again
    table.clear();
    table.add_empty_row(1);

    table.set_int(0, 0, 20);
    table.set_float(1, 0, 3.0);
    table.set_double(2, 0, 3.0);

    match = (1 / second == 1 / second).find();
    CHECK(match == 0);

    match = (1 / third == 1 / third).find();
    CHECK(match == 0);

    // Nifty test: Compare operator must preserve precision of each side, hence NO match; if double accidentially
    // was truncated to float, or float was rounded to nearest double, then this test would fail.
    match = (1 / second == 1 / third).find();
    CHECK(match == not_found);

    // power operator (power(x) = x^2)
    match = (power(first) == 400).find();
    CHECK_EQUAL(0, match);

    match = (power(first) == 401).find();
    CHECK_EQUAL(not_found, match);

    // power of floats. Using a range check because of float arithmetic imprecisions
    match = (power(second) < 9.001 && power(second) > 8.999).find();
    CHECK_EQUAL(0, match);

}

TEST(LimitUntyped2)
{
    Table table;
    table.add_column(type_Int, "first1");
    table.add_column(type_Float, "second1");
    table.add_column(type_Double, "second1");

    table.add_empty_row(3);
    table.set_int(0, 0, 10000);
    table.set_int(0, 1, 30000);
    table.set_int(0, 2, 40000);

    table.set_float(1, 0, 10000.);
    table.set_float(1, 1, 30000.);
    table.set_float(1, 2, 40000.);

    table.set_double(2, 0, 10000.);
    table.set_double(2, 1, 30000.);
    table.set_double(2, 2, 40000.);


    Query q = table.where();
    int64_t sum;
    float sumf;
    double sumd;
    
    // sum, limited by 'limit'
    sum = q.sum_int(0, NULL, 0, -1, 1);
    CHECK_EQUAL(10000, sum);
    sum = q.sum_int(0, NULL, 0, -1, 2);
    CHECK_EQUAL(40000, sum);
    sum = q.sum_int(0, NULL, 0, -1);
    CHECK_EQUAL(80000, sum);

    sumd = q.sum_float(1, NULL, 0, -1, 1);
    CHECK_EQUAL(10000., sumd);
    sumd = q.sum_float(1, NULL, 0, -1, 2);
    CHECK_EQUAL(40000., sumd);
    sumd = q.sum_float(1, NULL, 0, -1);
    CHECK_EQUAL(80000., sumd);

    sumd = q.sum_double(2, NULL, 0, -1, 1);
    CHECK_EQUAL(10000., sumd);
    sumd = q.sum_double(2, NULL, 0, -1, 2);
    CHECK_EQUAL(40000., sumd);
    sumd = q.sum_double(2, NULL, 0, -1);
    CHECK_EQUAL(80000., sumd);

    // sum, limited by 'end', but still having 'limit' specified
    sum = q.sum_int(0, NULL, 0, 1, 3);
    CHECK_EQUAL(10000, sum);
    sum = q.sum_int(0, NULL, 0, 2, 3);
    CHECK_EQUAL(40000, sum);

    sumd = q.sum_float(1, NULL, 0, 1, 3);
    CHECK_EQUAL(10000., sumd);
    sumd = q.sum_float(1, NULL, 0, 2, 3);
    CHECK_EQUAL(40000., sumd);

    sumd = q.sum_double(2, NULL, 0, 1, 3);
    CHECK_EQUAL(10000., sumd);
    sumd = q.sum_double(2, NULL, 0, 2, 3);
    CHECK_EQUAL(40000., sumd);

    // max, limited by 'limit'
    sum = q.maximum_int(0, NULL, 0, -1, 1);
    CHECK_EQUAL(10000, sum);
    sum = q.maximum_int(0, NULL, 0, -1, 2);
    CHECK_EQUAL(30000, sum);
    sum = q.maximum_int(0, NULL, 0, -1);
    CHECK_EQUAL(40000, sum);

    sumf = q.maximum_float(1, NULL, 0, -1, 1);
    CHECK_EQUAL(10000., sumf);
    sumf = q.maximum_float(1, NULL, 0, -1, 2);
    CHECK_EQUAL(30000., sumf);
    sumf = q.maximum_float(1, NULL, 0, -1);
    CHECK_EQUAL(40000., sumf);

    sumd = q.maximum_double(2, NULL, 0, -1, 1);
    CHECK_EQUAL(10000., sumd);
    sumd = q.maximum_double(2, NULL, 0, -1, 2);
    CHECK_EQUAL(30000., sumd);
    sumd = q.maximum_double(2, NULL, 0, -1);
    CHECK_EQUAL(40000., sumd);


    // max, limited by 'end', but still having 'limit' specified
    sum = q.maximum_int(0, NULL, 0, 1, 3);
    CHECK_EQUAL(10000, sum);
    sum = q.maximum_int(0, NULL, 0, 2, 3);
    CHECK_EQUAL(30000, sum);

    sumf = q.maximum_float(1, NULL, 0, 1, 3);
    CHECK_EQUAL(10000., sumf);
    sumf = q.maximum_float(1, NULL, 0, 2, 3);
    CHECK_EQUAL(30000., sumf);

    sumd = q.maximum_double(2, NULL, 0, 1, 3);
    CHECK_EQUAL(10000., sumd);
    sumd = q.maximum_double(2, NULL, 0, 2, 3);
    CHECK_EQUAL(30000., sumd);


    // avg
    sumd = q.average_int(0, NULL, 0, -1, 1);
    CHECK_EQUAL(10000, sumd);
    sumd = q.average_int(0, NULL, 0, -1, 2);
    CHECK_EQUAL((10000 + 30000) / 2, sumd);

    sumd = q.average_float(1, NULL, 0, -1, 1);
    CHECK_EQUAL(10000., sumd);
    sumd = q.average_float(1, NULL, 0, -1, 2);
    CHECK_EQUAL((10000. + 30000.) / 2., sumd);


    // avg, limited by 'end', but still having 'limit' specified
    sumd = q.average_int(0, NULL, 0, 1, 3);
    CHECK_EQUAL(10000, sumd);
    sumd = q.average_int(0, NULL, 0, 2, 3);
    CHECK_EQUAL((10000 + 30000) / 2, sumd);

    sumd = q.average_float(1, NULL, 0, 1, 3);
    CHECK_EQUAL(10000., sumd);
    sumd = q.average_float(1, NULL, 0, 2, 3);
    CHECK_EQUAL((10000. + 30000.) / 2., sumd);

    // count
    size_t cnt = q.count(0, -1, 1);
    CHECK_EQUAL(1, cnt);
    cnt = q.count(0, -1, 2);
    CHECK_EQUAL(2, cnt);

    // count, limited by 'end', but still having 'limit' specified
    cnt = q.count(0, 1, 3);
    CHECK_EQUAL(1, cnt);
}


TEST(TestQueryStrIndexCrash)
{
    // Rasmus "8" index crash
    for(int iter = 0; iter < 5; ++iter) {
        Group group;
        TableRef table = group.get_table("test");

        Spec& s = table->get_spec();
        s.add_column(type_String, "first");
        table->update_from_spec();

        size_t eights = 0;

        for(int i = 0; i < TIGHTDB_MAX_LIST_SIZE * 2; ++i) {
            int v = rand() % 10;
            if(v == 8) {
                eights++;
            }
            char dst[100];
            memset(dst, 0, sizeof(dst));
            sprintf(dst,"%d",v);
            table->insert_string(0, i, dst);
            table->insert_done();
        }

        table->set_index(0);
        TableView v = table->where().equal(0, StringData("8")).find_all();
        CHECK_EQUAL(eights, v.size());

        v = table->where().equal(0, StringData("10")).find_all();

        v = table->where().equal(0, StringData("8")).find_all();
        CHECK_EQUAL(eights, v.size());
    }
}


TEST(QueryTwoColsEqualVaryWidthAndValues)
{
    vector<size_t> ints1;
    vector<size_t> ints2;
    vector<size_t> ints3;

    vector<size_t> floats;
    vector<size_t> doubles;

    Table table;
    table.add_column(type_Int, "first1");
    table.add_column(type_Int, "second1");

    table.add_column(type_Int, "first2");
    table.add_column(type_Int, "second2");

    table.add_column(type_Int, "first3");
    table.add_column(type_Int, "second3");

    table.add_column(type_Float, "third");
    table.add_column(type_Float, "fourth");
    table.add_column(type_Double, "fifth");
    table.add_column(type_Double, "sixth");

#ifdef TIGHTDB_DEBUG
    for (int i = 0; i < TIGHTDB_MAX_LIST_SIZE * 5; i++) {
#else
    for (int i = 0; i < 50000; i++) {
#endif
        table.add_empty_row();

        // Important thing to test is different bitwidths because we might use SSE and/or bithacks on 64-bit blocks

        // Both are bytes
        table.set_int(0, i, rand() % 100);
        table.set_int(1, i, rand() % 100);

        // Second column widest
        table.set_int(2, i, rand() % 10);
        table.set_int(3, i, rand() % 100);

        // First column widest
        table.set_int(4, i, rand() % 100);
        table.set_int(5, i, rand() % 10);

        table.set_float(6, i, float(rand() % 10));
        table.set_float(7, i, float(rand() % 10));

        table.set_double(8, i, double(rand() % 10));
        table.set_double(9, i, double(rand() % 10));

        if (table.get_int(0, i) == table.get_int(1, i))
            ints1.push_back(i);

        if (table.get_int(2, i) == table.get_int(3, i))
            ints2.push_back(i);

        if (table.get_int(4, i) == table.get_int(5, i))
            ints3.push_back(i);

        if (table.get_float(6, i) == table.get_float(7, i))
            floats.push_back(i);

        if (table.get_double(8, i) == table.get_double(9, i))
            doubles.push_back(i);

    }

    tightdb::TableView t1 = table.where().equal_int(size_t(0), size_t(1)).find_all();
    tightdb::TableView t2 = table.where().equal_int(size_t(2), size_t(3)).find_all();
    tightdb::TableView t3 = table.where().equal_int(size_t(4), size_t(5)).find_all();

    tightdb::TableView t4 = table.where().equal_float(size_t(6), size_t(7)).find_all();
    tightdb::TableView t5 = table.where().equal_double(size_t(8), size_t(9)).find_all();


    CHECK_EQUAL(ints1.size(), t1.size());
    for (size_t t = 0; t < ints1.size(); t++)
        CHECK_EQUAL(ints1[t], t1.get_source_ndx(t));

    CHECK_EQUAL(ints2.size(), t2.size());
    for (size_t t = 0; t < ints2.size(); t++)
        CHECK_EQUAL(ints2[t], t2.get_source_ndx(t));

    CHECK_EQUAL(ints3.size(), t3.size());
    for (size_t t = 0; t < ints3.size(); t++)
        CHECK_EQUAL(ints3[t], t3.get_source_ndx(t));

    CHECK_EQUAL(floats.size(), t4.size());
    for (size_t t = 0; t < floats.size(); t++)
        CHECK_EQUAL(floats[t], t4.get_source_ndx(t));

    CHECK_EQUAL(doubles.size(), t5.size());
    for (size_t t = 0; t < doubles.size(); t++)
        CHECK_EQUAL(doubles[t], t5.get_source_ndx(t));
}

TEST(QueryTwoColsVaryOperators)
{
    vector<size_t> ints1;
    vector<size_t> floats;
    vector<size_t> doubles;

    Table table;
    table.add_column(type_Int, "first1");
    table.add_column(type_Int, "second1");

    table.add_column(type_Float, "third");
    table.add_column(type_Float, "fourth");
    table.add_column(type_Double, "fifth");
    table.add_column(type_Double, "sixth");

    // row 0
    table.add_empty_row();
    table.set_int(0, 0, 5);
    table.set_int(1, 0, 10);
    table.set_float(2, 0, 5);
    table.set_float(3, 0, 10);
    table.set_double(4, 0, 5);
    table.set_double(5, 0, 10);

    // row 1
    table.add_empty_row();
    table.set_int(0, 1, 10);
    table.set_int(1, 1, 5);
    table.set_float(2, 1, 10);
    table.set_float(3, 1, 5);
    table.set_double(4, 1, 10);
    table.set_double(5, 1, 5);

    // row 2
    table.add_empty_row();
    table.set_int(0, 2, -10);
    table.set_int(1, 2, -5);
    table.set_float(2, 2, -10);
    table.set_float(3, 2, -5);
    table.set_double(4, 2, -10);
    table.set_double(5, 2, -5);


    CHECK_EQUAL(not_found, table.where().equal_int(size_t(0), size_t(1)).find());
    CHECK_EQUAL(0, table.where().not_equal_int(size_t(0), size_t(1)).find());
    CHECK_EQUAL(0, table.where().less_int(size_t(0), size_t(1)).find());
    CHECK_EQUAL(1, table.where().greater_int(size_t(0), size_t(1)).find());
    CHECK_EQUAL(1, table.where().greater_equal_int(size_t(0), size_t(1)).find());
    CHECK_EQUAL(0, table.where().less_equal_int(size_t(0), size_t(1)).find());

    CHECK_EQUAL(not_found, table.where().equal_float(size_t(2), size_t(3)).find());
    CHECK_EQUAL(0, table.where().not_equal_float(size_t(2), size_t(3)).find());
    CHECK_EQUAL(0, table.where().less_float(size_t(2), size_t(3)).find());
    CHECK_EQUAL(1, table.where().greater_float(size_t(2), size_t(3)).find());
    CHECK_EQUAL(1, table.where().greater_equal_float(size_t(2), size_t(3)).find());
    CHECK_EQUAL(0, table.where().less_equal_float(size_t(2), size_t(3)).find());

    CHECK_EQUAL(not_found, table.where().equal_double(size_t(4), size_t(5)).find());
    CHECK_EQUAL(0, table.where().not_equal_double(size_t(4), size_t(5)).find());
    CHECK_EQUAL(0, table.where().less_double(size_t(4), size_t(5)).find());
    CHECK_EQUAL(1, table.where().greater_double(size_t(4), size_t(5)).find());
    CHECK_EQUAL(1, table.where().greater_equal_double(size_t(4), size_t(5)).find());
    CHECK_EQUAL(0, table.where().less_equal_double(size_t(4), size_t(5)).find());
}



TEST(QueryTwoCols0)
{
    Table table;
    table.add_column(type_Int, "first1");
    table.add_column(type_Int, "second1");


    for (int i = 0; i < 50; i++) {
        table.add_empty_row();
        table.set_int(0, i, 0);
        table.set_int(1, i, 0);
    }

    tightdb::TableView t1 = table.where().equal_int(size_t(0), size_t(1)).find_all();
    CHECK_EQUAL(50, t1.size());

    tightdb::TableView t2 = table.where().less_int(size_t(0), size_t(1)).find_all();
    CHECK_EQUAL(0, t2.size());
}


TEST(QueryTwoColsNoRows)
{
    Table table;
    table.add_column(type_Int, "first1");
    table.add_column(type_Int, "second1");

    CHECK_EQUAL(not_found, table.where().equal_int(size_t(0), size_t(1)).find());
    CHECK_EQUAL(not_found, table.where().not_equal_int(size_t(0), size_t(1)).find());
}


TEST(TestQueryHuge)
{
#if TEST_DURATION == 0
    for (int N = 0; N < 1; N++) {
#elif TEST_DURATION == 1
    for (int N = 0; N < 100; N++) {
#elif TEST_DURATION == 2
    for (int N = 0; N < 1000; N++) {
#elif TEST_DURATION == 3
    for (int N = 0; N < 10000; N++) {
#endif
        srand(N + 123);    // Makes you reproduce a bug in a certain run, without having to run all successive runs

        TripleTable tt;
        TripleTable::View v;
        bool long1 = false;
        bool long2 = false;

        size_t mdist1 = 1;
        size_t mdist2 = 1;
        size_t mdist3 = 1;

        string first;
        string second;
        int64_t third;

        size_t res1 = 0;
        size_t res2 = 0;
        size_t res3 = 0;
        size_t res4 = 0;
        size_t res5 = 0;
        size_t res6 = 0;
        size_t res7 = 0;
        size_t res8 = 0;

        size_t start = rand() % 3000;
        size_t end = start + rand() % (3000 - start);
        size_t limit;
        if(rand() % 2 == 0)
            limit = rand() % 5000;
        else
            limit = size_t(-1);


        size_t blocksize = rand() % 800 + 1;

        for (size_t row = 0; row < 3000; row++) {

            if (row % blocksize == 0) {
                long1 = (rand() % 2 == 0);
                long2 = (rand() % 2 == 0);

                if (rand() % 2 == 0) {
                    mdist1 = rand() % 500 + 1;
                    mdist2 = rand() % 500 + 1;
                    mdist3 = rand() % 500 + 1;
                }
                else {
                    mdist1 = rand() % 5 + 1;
                    mdist2 = rand() % 5 + 1;
                    mdist3 = rand() % 5 + 1;
                }
            }

            tt.add_empty_row();

            if (long1) {
                if (rand() % mdist1 == 0)
                    first = "longlonglonglonglonglonglong A";
                else
                    first = "longlonglonglonglonglonglong B";
            }
            else {
                if (rand() % mdist1 == 0)
                    first = "A";
                else
                    first = "B";
            }

            if (long2) {
                if (rand() % mdist2 == 0)
                    second = "longlonglonglonglonglonglong A";
                else
                    second = "longlonglonglonglonglonglong B";
            }
            else {
                if (rand() % mdist2 == 0)
                    second = "A";
                else
                    second = "B";
            }

            if (rand() % mdist3 == 0)
                third = 1;
            else
                third = 2;

            tt[row].first  = first;
            tt[row].second = second;
            tt[row].third  = third;

            if ((row >= start && row < end && limit > res1) && (first == "A" && second == "A" && third == 1))
                res1++;

            if ((row >= start && row < end && limit > res2) && ((first == "A" || second == "A") && third == 1))
                res2++;

            if ((row >= start && row < end && limit > res3) && (first == "A" && (second == "A" || third == 1)))
                res3++;

            if ((row >= start && row < end && limit > res4) && (second == "A" && (first == "A" || third == 1)))
                res4++;

            if ((row >= start && row < end && limit > res5) && (first == "A" || second == "A" || third == 1))
                res5++;

            if ((row >= start && row < end && limit > res6) && (first != "A" && second == "A" && third == 1))
                res6++;

            if ((row >= start && row < end && limit > res7) && (first != "longlonglonglonglonglonglong A" && second == "A" && third == 1))
                res7++;

            if ((row >= start && row < end && limit > res8) && (first != "longlonglonglonglonglonglong A" && second == "A" && third == 2))
                res8++;
        }

        for (size_t t = 0; t < 4; t++) {

            if (t == 1)
                tt.optimize();
            else if (t == 2)
                tt.column().first.set_index();
            else if (t == 3)
                tt.column().second.set_index();



            v = tt.where().first.equal("A").second.equal("A").third.equal(1).find_all(start, end, limit);
            CHECK_EQUAL(res1, v.size());

            v = tt.where().second.equal("A").first.equal("A").third.equal(1).find_all(start, end, limit);
            CHECK_EQUAL(res1, v.size());

            v = tt.where().third.equal(1).second.equal("A").first.equal("A").find_all(start, end, limit);
            CHECK_EQUAL(res1, v.size());

            v = tt.where().group().first.equal("A").Or().second.equal("A").end_group().third.equal(1).find_all(start, end, limit);
            CHECK_EQUAL(res2, v.size());

            v = tt.where().first.equal("A").group().second.equal("A").Or().third.equal(1).end_group().find_all(start, end, limit);
            CHECK_EQUAL(res3, v.size());

            TripleTable::Query q = tt.where().group().first.equal("A").Or().third.equal(1).end_group().second.equal("A");
            v = q.find_all(start, end, limit);
            CHECK_EQUAL(res4, v.size());

            v = tt.where().group().first.equal("A").Or().third.equal(1).end_group().second.equal("A").find_all(start, end, limit);
            CHECK_EQUAL(res4, v.size());

            v = tt.where().first.equal("A").Or().second.equal("A").Or().third.equal(1).find_all(start, end, limit);
            CHECK_EQUAL(res5, v.size());

            v = tt.where().first.not_equal("A").second.equal("A").third.equal(1).find_all(start, end, limit);
            CHECK_EQUAL(res6, v.size());

            v = tt.where().first.not_equal("longlonglonglonglonglonglong A").second.equal("A").third.equal(1).find_all(start, end, limit);
            CHECK_EQUAL(res7, v.size());

            v = tt.where().first.not_equal("longlonglonglonglonglonglong A").second.equal("A").third.equal(2).find_all(start, end, limit);
            CHECK_EQUAL(res8, v.size());
        }
    }
}

TEST(TestQueryOnTableView)
{
    // Mostly intended to test the Array::FindGTE method 
    for(int iter = 0; iter < 100 * (1 + TEST_DURATION * TEST_DURATION * TEST_DURATION * TEST_DURATION * TEST_DURATION); iter++) {
        srand(164);
        OneIntTable oti;
        size_t cnt1 = 0;
        size_t cnt0 = 0;
        size_t limit = rand() % (TIGHTDB_MAX_LIST_SIZE * 10 + 1);

        size_t lbound = rand() % (TIGHTDB_MAX_LIST_SIZE * 10);
        size_t ubound = lbound + rand() % (TIGHTDB_MAX_LIST_SIZE * 10 - lbound);

        for(size_t i = 0; i < TIGHTDB_MAX_LIST_SIZE * 10; i++) {
            int v = rand() % 3;

            if(v == 1 && i >= lbound && i < ubound && cnt0 < limit)
                cnt1++;

            if(v != 0 && i >= lbound && i < ubound )
                cnt0++;

            oti.add(v);
        }

        OneIntTable::View v = oti.where().first.not_equal(0).find_all(lbound, ubound, limit);
        size_t cnt2 = oti.where().tableview(v).first.equal(1).count();

        if(cnt1 != cnt2)
            cerr << iter << " ";

        CHECK_EQUAL(cnt1, cnt2);


    }

}

TEST(TestQueryStrIndex3)
{
    // Create two columns where query match-density varies alot throughout the rows. This forces the query engine to
    // jump back and forth between the two conditions and test edge cases in these transitions. Tests combinations of
    // linear scan, enum and index

#ifdef TIGHTDB_DEBUG
    for (int N = 0; N < 4; N++) {
#else
    for (int N = 0; N < 20; N++) {
#endif
        TupleTableType ttt;

        vector<size_t> vec;
        size_t row = 0;

        size_t n = 0;
#ifdef TIGHTDB_DEBUG
        for (int i = 0; i < 4; i++) {
#else
        for (int i = 0; i < 20; i++) {
#endif
            // 1/500 match probability because we want possibility for a 1000 sized leaf to contain 0 matches (important
            // edge case)
            int f1 = rand() % TIGHTDB_MAX_LIST_SIZE / 2 + 1;
            int f2 = rand() % TIGHTDB_MAX_LIST_SIZE / 2 + 1;
            bool longstrings = (rand() % 5 == 1);

            // 2200 entries with that probability to fill out two concecutive 1000 sized leafs with above probability,
            // plus a remainder (edge case)
            for (int j = 0; j < TIGHTDB_MAX_LIST_SIZE * 2 + TIGHTDB_MAX_LIST_SIZE / 5; j++) {
                if (rand() % f1 == 0)
                    if (rand() % f2 == 0) {
                        ttt.add(0, longstrings ? "AAAAAAAAAAAAAAAAAAAAAAAA" : "AA");
                        if (!longstrings) {
                            n++;
                            vec.push_back(row);
                        }
                    }
                    else
                        ttt.add(0, "BB");
                else
                    if (rand() % f2 == 0)
                        ttt.add(1, "AA");
                    else
                        ttt.add(1, "BB");

                row++;
            }
        }

        TupleTableType::View v;

        // Both linear scans
        v = ttt.where().second.equal("AA").first.equal(0).find_all();
        CHECK_EQUAL(vec.size(), v.size());
        for (size_t t = 0; t < vec.size(); t++)
            CHECK_EQUAL(vec[t], v.get_source_ndx(t));
        v.clear();
        vec.clear();

        v = ttt.where().first.equal(0).second.equal("AA").find_all();
        CHECK_EQUAL(vec.size(), v.size());
        for (size_t t = 0; t < vec.size(); t++)
            CHECK_EQUAL(vec[t], v.get_source_ndx(t));
        v.clear();
        vec.clear();

        ttt.optimize();

        // Linear scan over enum, plus linear integer column scan
        v = ttt.where().second.equal("AA").first.equal(0).find_all();
        CHECK_EQUAL(vec.size(), v.size());
        for (size_t t = 0; t < vec.size(); t++)
            CHECK_EQUAL(vec[t], v.get_source_ndx(t));
        v.clear();
        vec.clear();

        v = ttt.where().first.equal(0).second.equal("AA").find_all();
        CHECK_EQUAL(vec.size(), v.size());
        for (size_t t = 0; t < vec.size(); t++)
            CHECK_EQUAL(vec[t], v.get_source_ndx(t));
        v.clear();
        vec.clear();

        ttt.column().second.set_index();

        // Index lookup, plus linear integer column scan
        v = ttt.where().second.equal("AA").first.equal(0).find_all();
        CHECK_EQUAL(vec.size(), v.size());
        for (size_t t = 0; t < vec.size(); t++)
            CHECK_EQUAL(vec[t], v.get_source_ndx(t));
        v.clear();
        vec.clear();

        v = ttt.where().first.equal(0).second.equal("AA").find_all();
        CHECK_EQUAL(vec.size(), v.size());
        for (size_t t = 0; t < vec.size(); t++)
            CHECK_EQUAL(vec[t], v.get_source_ndx(t));
        v.clear();
        vec.clear();
    }
}


TEST(TestQueryStrIndex2)
{
    TupleTableType ttt;

    int64_t s;

    for (int i = 0; i < 100; ++i) {
        ttt.add(1, "AA");
    }
    ttt.add(1, "BB");
    ttt.column().second.set_index();

    s = ttt.where().second.equal("AA").count();
    CHECK_EQUAL(100, s);

    s = ttt.where().second.equal("BB").count();
    CHECK_EQUAL(1, s);

    s = ttt.where().second.equal("CC").count();
    CHECK_EQUAL(0, s);
}


TEST(TestQueryStrEnum)
{
    TupleTableType ttt;

    int aa;
    int64_t s;

    for (int i = 0; i < 100; ++i) {
        ttt.clear();
        aa = 0;
        for (size_t t = 0; t < TIGHTDB_MAX_LIST_SIZE * 2; ++t) {
            if (rand() % 3 == 0) {
                ttt.add(1, "AA");
                ++aa;
            }
            else {
                ttt.add(1, "BB");
            }
        }
        ttt.optimize();
        s = ttt.where().second.equal("AA").count();
        CHECK_EQUAL(aa, s);
    }
}


TEST(TestQueryStrIndex)
{
#ifdef TIGHTDB_DEBUG
    size_t itera = 4;
    size_t iterb = 100;
#else
    size_t itera = 100;
    size_t iterb = 2000;
#endif

    int aa;
    int64_t s;

    for (size_t i = 0; i < itera; i++) {
        TupleTableType ttt;
        aa = 0;
        for (size_t t = 0; t < iterb; t++) {
            if (rand() % 3 == 0) {
                ttt.add(1, "AA");
                aa++;
            }
            else {
                ttt.add(1, "BB");
            }
        }

        s = ttt.where().second.equal("AA").count();
        CHECK_EQUAL(aa, s);

        ttt.optimize();
        s = ttt.where().second.equal("AA").count();
        CHECK_EQUAL(aa, s);

        ttt.column().second.set_index();
        s = ttt.where().second.equal("AA").count();
        CHECK_EQUAL(aa, s);
    }

}


TEST(Group_GameAnalytics)
{
    {
        Group g;
		GATable::Ref t = g.get_table<GATable>("firstevents");

        for (size_t i = 0; i < 100; ++i) {
            const int64_t r1 = rand() % 100;
            const int64_t r2 = rand() % 100;

            t->add("10", "US", "1.0", r1, r2);
        }
        t->optimize();
        File::try_remove("ga_test.tightdb");
        g.write("ga_test.tightdb");
    }

    Group g("ga_test.tightdb");
    GATable::Ref t = g.get_table<GATable>("firstevents");

    GATable::Query q = t->where().country.equal("US");

    size_t c1 = 0;
    for (size_t i = 0; i < 100; ++i) {
        c1 += t->column().country.count("US");
    }

    size_t c2 = 0;
    for (size_t i = 0; i < 100; ++i) {
        c2 += q.count();
    }

    CHECK_EQUAL(c1, t->size() * 100);
    CHECK_EQUAL(c1, c2);
}


TEST(TestQueryFloat3)
{
    FloatTable3 t;

    t.add(float(1.1), double(2.1), 1);
    t.add(float(1.2), double(2.2), 2);
    t.add(float(1.3), double(2.3), 3);
    t.add(float(1.4), double(2.4), 4); // match
    t.add(float(1.5), double(2.5), 5); // match
    t.add(float(1.6), double(2.6), 6); // match
    t.add(float(1.7), double(2.7), 7);
    t.add(float(1.8), double(2.8), 8);
    t.add(float(1.9), double(2.9), 9);

    FloatTable3::Query q1 = t.where().col_float.greater(1.35f).col_double.less(2.65);
    int64_t a1 = q1.col_int.sum();
    CHECK_EQUAL(15, a1);

    FloatTable3::Query q2 = t.where().col_double.less(2.65).col_float.greater(1.35f);
    int64_t a2 = q2.col_int.sum();
    CHECK_EQUAL(15, a2);

    FloatTable3::Query q3 = t.where().col_double.less(2.65).col_float.greater(1.35f);
    double a3 = q3.col_float.sum();
    double sum3 = double(1.4f) + double(1.5f) + double(1.6f);
    CHECK_EQUAL(sum3, a3);

    FloatTable3::Query q4 = t.where().col_float.greater(1.35f).col_double.less(2.65);
    double a4 = q4.col_float.sum();
    CHECK_EQUAL(sum3, a4);

    FloatTable3::Query q5 = t.where().col_int.greater_equal(4).col_double.less(2.65);
    double a5 = q5.col_float.sum();
    CHECK_EQUAL(sum3, a5);

    FloatTable3::Query q6 = t.where().col_double.less(2.65).col_int.greater_equal(4);
    double a6 = q6.col_float.sum();
    CHECK_EQUAL(sum3, a6);

    FloatTable3::Query q7 = t.where().col_int.greater(3).col_int.less(7);
    int64_t a7 = q7.col_int.sum();
    CHECK_EQUAL(15, a7);
    FloatTable3::Query q8 = t.where().col_int.greater(3).col_int.less(7);
    int64_t a8 = q8.col_int.sum();
    CHECK_EQUAL(15, a8);
}

TEST(TestTableViewSum)
{
    TableViewSum ttt;

    ttt.add(1.0, 1.0, 1);
    ttt.add(2.0, 2.0, 2);
    ttt.add(3.0, 3.0, 3);
    ttt.add(4.0, 4.0, 4);
    ttt.add(5.0, 5.0, 5);
    ttt.add(6.0, 6.0, 6);
    ttt.add(7.0, 7.0, 7);
    ttt.add(8.0, 8.0, 8);
    ttt.add(9.0, 9.0, 9);
    ttt.add(10.0, 10.0, 10);

    TableViewSum::Query q1 = ttt.where().col_int.between(5, 9);
    TableViewSum::View tv1 = q1.find_all();
    int64_t s = tv1.column().col_int.sum();
    CHECK_EQUAL(5 + 6 + 7 + 8 + 9, s);
}


TEST(TestQueryJavaMinimumCrash)
{
    // Test that triggers a bug that was discovered through Java intnerface and has been fixed
    PHPMinimumCrash ttt;

    ttt.add("Joe", "John", 1);
    ttt.add("Jane", "Doe", 2);
    ttt.add("Bob", "Hanson", 3);

    PHPMinimumCrash::Query q1 = ttt.where().firstname.equal("Joe").Or().firstname.equal("Bob");
    int64_t m = q1.salary.minimum();
    CHECK_EQUAL(1, m);
}




TEST(TestQueryFloat4)
{
    FloatTable3 t;

    t.add(numeric_limits<float>::max(), numeric_limits<double>::max(), 11111);
    t.add(numeric_limits<float>::infinity(), numeric_limits<double>::infinity(), 11111);
    t.add(12345.0, 12345.0, 11111);

    FloatTable3::Query q1 = t.where();
    float a1 = q1.col_float.maximum();
    double a2 = q1.col_double.maximum();
    CHECK_EQUAL(numeric_limits<float>::infinity(), a1);
    CHECK_EQUAL(numeric_limits<double>::infinity(), a2);


    FloatTable3::Query q2 = t.where();
    float a3 = q1.col_float.minimum();
    double a4 = q1.col_double.minimum();
    CHECK_EQUAL(12345.0, a3);
    CHECK_EQUAL(12345.0, a4);
}

TEST(TestQueryFloat)
{
    FloatTable t;

    t.add(1.10f, 2.20);
    t.add(1.13f, 2.21);
    t.add(1.13f, 2.22);
    t.add(1.10f, 2.20);
    t.add(1.20f, 3.20);

    // Test find_all()
    FloatTable::View v = t.where().col_float.equal(1.13f).find_all();
    CHECK_EQUAL(2, v.size());
    CHECK_EQUAL(1.13f, v[0].col_float.get());
    CHECK_EQUAL(1.13f, v[1].col_float.get());

    FloatTable::View v2 = t.where().col_double.equal(3.2).find_all();
    CHECK_EQUAL(1, v2.size());
    CHECK_EQUAL(3.2, v2[0].col_double.get());

    // Test operators (and count)
    CHECK_EQUAL(2, t.where().col_float.equal(1.13f).count());
    CHECK_EQUAL(3, t.where().col_float.not_equal(1.13f).count());
    CHECK_EQUAL(3, t.where().col_float.greater(1.1f).count());
    CHECK_EQUAL(3, t.where().col_float.greater_equal(1.13f).count());
    CHECK_EQUAL(4, t.where().col_float.less_equal(1.13f).count());
    CHECK_EQUAL(2, t.where().col_float.less(1.13f).count());
    CHECK_EQUAL(3, t.where().col_float.between(1.13f, 1.2f).count());

    CHECK_EQUAL(2, t.where().col_double.equal(2.20).count());
    CHECK_EQUAL(3, t.where().col_double.not_equal(2.20).count());
    CHECK_EQUAL(2, t.where().col_double.greater(2.21).count());
    CHECK_EQUAL(3, t.where().col_double.greater_equal(2.21).count());
    CHECK_EQUAL(4, t.where().col_double.less_equal(2.22).count());
    CHECK_EQUAL(3, t.where().col_double.less(2.22).count());
    CHECK_EQUAL(4, t.where().col_double.between(2.20, 2.22).count());

    // ------ Test sum()
    // ... NO conditions
    double sum1_d = 2.20 + 2.21 + 2.22 + 2.20 + 3.20;
    CHECK_EQUAL(sum1_d, t.where().col_double.sum());

    // Note: sum of float is calculated by having a double aggregate to where each float is added
    // (thereby getting casted to double).
    double sum1_f = double(1.10f) + double(1.13f) + double(1.13f) + double(1.10f) + double(1.20f);
    double res = t.where().col_float.sum();
    CHECK_EQUAL(sum1_f, res);

    // ... with conditions
    double sum2_f = double(1.13f) + double(1.20f);
    double sum2_d = 2.21 + 3.20;
    FloatTable::Query q2 = t.where().col_float.between(1.13f, 1.20f).col_double.not_equal(2.22);
    CHECK_EQUAL(sum2_d, q2.col_double.sum());
    CHECK_EQUAL(sum2_f, q2.col_float.sum());

    // ------ Test average()

    // ... NO conditions
    CHECK_EQUAL(sum1_f/5, t.where().col_float.average());
    CHECK_EQUAL(sum1_d/5, t.where().col_double.average());
    // ... with conditions
    CHECK_EQUAL(sum2_f/2, q2.col_float.average());
    CHECK_EQUAL(sum2_d/2, q2.col_double.average());

    // -------- Test minimum(), maximum()

    // ... NO conditions
    CHECK_EQUAL(1.20f, t.where().col_float.maximum());
    CHECK_EQUAL(1.10f, t.where().col_float.minimum());
    CHECK_EQUAL(3.20, t.where().col_double.maximum());
    CHECK_EQUAL(2.20, t.where().col_double.minimum());

    // ... with conditions
    CHECK_EQUAL(1.20f, q2.col_float.maximum());
    CHECK_EQUAL(1.13f, q2.col_float.minimum());
    CHECK_EQUAL(3.20, q2.col_double.maximum());
    CHECK_EQUAL(2.21, q2.col_double.minimum());

    size_t count = 0;
    // ... NO conditions
    CHECK_EQUAL(1.20f, t.where().col_float.maximum(&count));
    CHECK_EQUAL(5, count);
    CHECK_EQUAL(1.10f, t.where().col_float.minimum(&count));
    CHECK_EQUAL(5, count);
    CHECK_EQUAL(3.20, t.where().col_double.maximum(&count));
    CHECK_EQUAL(5, count);
    CHECK_EQUAL(2.20, t.where().col_double.minimum(&count));
    CHECK_EQUAL(5, count);

    // ... with conditions
    CHECK_EQUAL(1.20f, q2.col_float.maximum(&count));
    CHECK_EQUAL(2, count);
    CHECK_EQUAL(1.13f, q2.col_float.minimum(&count));
    CHECK_EQUAL(2, count);
    CHECK_EQUAL(3.20, q2.col_double.maximum(&count));
    CHECK_EQUAL(2, count);
    CHECK_EQUAL(2.21, q2.col_double.minimum(&count));
    CHECK_EQUAL(2, count);

}


TEST(TestDateQuery)
{
    PeopleTable table;

    table.add("Mary",  28, false, tightdb::DateTime(2012,  1, 24), tightdb::BinaryData("bin \0\n data 1", 13));
    table.add("Frank", 56, true,  tightdb::DateTime(2008,  4, 15), tightdb::BinaryData("bin \0\n data 2", 13));
    table.add("Bob",   24, true,  tightdb::DateTime(2010, 12,  1), tightdb::BinaryData("bin \0\n data 3", 13));

    // Find people where hired year == 2012 (hour:minute:second is default initialized to 00:00:00)
    PeopleTable::View view5 = table.where().hired.greater_equal(tightdb::DateTime(2012, 1, 1).get_datetime())
                                           .hired.less(         tightdb::DateTime(2013, 1, 1).get_datetime()).find_all();
    CHECK_EQUAL(1, view5.size());
    CHECK_EQUAL("Mary", view5[0].name);
}


TEST(TestQueryStrIndexed_enum)
{
    TupleTableType ttt;

    for (size_t t = 0; t < 10; t++) {
        ttt.add(1, "a");
        ttt.add(4, "b");
        ttt.add(7, "c");
        ttt.add(10, "a");
        ttt.add(1, "b");
        ttt.add(4, "c");
    }

    ttt.optimize();

    ttt.column().second.set_index();

    int64_t s = ttt.where().second.equal("a").first.sum();
    CHECK_EQUAL(10*11, s);

    s = ttt.where().second.equal("a").first.equal(10).first.sum();
    CHECK_EQUAL(100, s);

    s = ttt.where().first.equal(10).second.equal("a").first.sum();
    CHECK_EQUAL(100, s);

    TupleTableType::View tv = ttt.where().second.equal("a").find_all();
    CHECK_EQUAL(10*2, tv.size());
}


TEST(TestQueryStrIndexed_non_enum)
{
    TupleTableType ttt;

    for (size_t t = 0; t < 10; t++) {
        ttt.add(1, "a");
        ttt.add(4, "b");
        ttt.add(7, "c");
        ttt.add(10, "a");
        ttt.add(1, "b");
        ttt.add(4, "c");
    }

    ttt.column().second.set_index();

    int64_t s = ttt.where().second.equal("a").first.sum();
    CHECK_EQUAL(10*11, s);

    s = ttt.where().second.equal("a").first.equal(10).first.sum();
    CHECK_EQUAL(100, s);

    s = ttt.where().first.equal(10).second.equal("a").first.sum();
    CHECK_EQUAL(100, s);

    TupleTableType::View tv = ttt.where().second.equal("a").find_all();
    CHECK_EQUAL(10*2, tv.size());
}

TEST(TestQueryFindAll_Contains2_2)
{
    TupleTableType ttt;

    ttt.add(0, "foo");
    ttt.add(1, "foobar");
    ttt.add(2, "hellofoobar");
    ttt.add(3, "foO");
    ttt.add(4, "foObar");
    ttt.add(5, "hellofoObar");
    ttt.add(6, "hellofo");
    ttt.add(7, "fobar");
    ttt.add(8, "oobar");

// FIXME: UTF-8 case handling is only implemented on msw for now
    TupleTableType::Query q1 = ttt.where().second.contains("foO", false);
    TupleTableType::View tv1 = q1.find_all();
    CHECK_EQUAL(6, tv1.size());
    CHECK_EQUAL(0, tv1.get_source_ndx(0));
    CHECK_EQUAL(1, tv1.get_source_ndx(1));
    CHECK_EQUAL(2, tv1.get_source_ndx(2));
    CHECK_EQUAL(3, tv1.get_source_ndx(3));
    CHECK_EQUAL(4, tv1.get_source_ndx(4));
    CHECK_EQUAL(5, tv1.get_source_ndx(5));
    TupleTableType::Query q2 = ttt.where().second.contains("foO", true);
    TupleTableType::View tv2 = q2.find_all();
    CHECK_EQUAL(3, tv2.size());
    CHECK_EQUAL(3, tv2.get_source_ndx(0));
    CHECK_EQUAL(4, tv2.get_source_ndx(1));
    CHECK_EQUAL(5, tv2.get_source_ndx(2));
}

TEST(TestQuery_sum_new_aggregates)
{
    // test the new ACTION_FIND_PATTERN() method in array
    OneIntTable t;
    for (size_t i = 0; i < 1000; i++) {
        t.add(1);
        t.add(2);
        t.add(4);
        t.add(6);
    }
    size_t c = t.where().first.equal(2).count();
    CHECK_EQUAL(1000, c);

    c = t.where().first.greater(2).count();
    CHECK_EQUAL(2000, c);
}


TEST(TestQuery_sum_min_max_avg_foreign_col)
{
    TwoIntTable t;
    t.add(1, 10);
    t.add(2, 20);
    t.add(2, 30);
    t.add(3, 40);

    CHECK_EQUAL(50, t.where().first.equal(2).second.sum());
}


TEST(TestAggregateSingleCond)
{
    OneIntTable ttt;

    ttt.add(1);
    ttt.add(2);
    ttt.add(2);
    ttt.add(3);
    ttt.add(3);
    ttt.add(4);

    int64_t s = ttt.where().first.equal(2).first.sum();
    CHECK_EQUAL(4, s);

    s = ttt.where().first.greater(2).first.sum();
    CHECK_EQUAL(10, s);

    s = ttt.where().first.less(3).first.sum();
    CHECK_EQUAL(5, s);

    s = ttt.where().first.not_equal(3).first.sum();
    CHECK_EQUAL(9, s);
}

TEST(TestQueryFindAll_range1)
{
    TupleTableType ttt;

    ttt.add(1, "a");
    ttt.add(4, "a");
    ttt.add(7, "a");
    ttt.add(10, "a");
    ttt.add(1, "a");
    ttt.add(4, "a");
    ttt.add(7, "a");
    ttt.add(10, "a");
    ttt.add(1, "a");
    ttt.add(4, "a");
    ttt.add(7, "a");
    ttt.add(10, "a");

    TupleTableType::Query q1 = ttt.where().second.equal("a");
    TupleTableType::View tv1 = q1.find_all(4, 10);
    CHECK_EQUAL(6, tv1.size());
}


TEST(TestQueryFindAll_range_or_monkey2)
{
    const size_t ROWS = 20;
    const size_t ITER = 100;

    for (size_t u = 0; u < ITER; u++)
    {
        TwoIntTable tit;
        Array a;
        size_t start = rand() % (ROWS + 1);
        size_t end = start + rand() % (ROWS + 1);

        if (end > ROWS)
            end = ROWS;

        for (size_t t = 0; t < ROWS; t++) {
            int64_t r1 = rand() % 10;
            int64_t r2 = rand() % 10;
            tit.add(r1, r2);
        }

        TwoIntTable::Query q1 = tit.where().group().first.equal(3).Or().first.equal(7).end_group().second.greater(5);
        TwoIntTable::View tv1 = q1.find_all(start, end);

        for (size_t t = start; t < end; t++) {
            if ((tit[t].first == 3 || tit[t].first == 7) && tit[t].second > 5) {
                a.add(t);
            }
        }
        size_t s1 = a.size();
        size_t s2 = tv1.size();

        CHECK_EQUAL(s1, s2);
        for (size_t t = 0; t < a.size(); t++) {
            size_t i1 = to_size_t(a.get(t));
            size_t i2 = tv1.get_source_ndx(t);
            CHECK_EQUAL(i1, i2);
        }
        a.destroy();
    }

}



TEST(TestQueryFindAll_range_or)
{
    TupleTableType ttt;

    ttt.add(1, "b");
    ttt.add(2, "a"); //// match
    ttt.add(3, "b"); //
    ttt.add(1, "a"); //// match
    ttt.add(2, "b"); //// match
    ttt.add(3, "a");
    ttt.add(1, "b");
    ttt.add(2, "a"); //// match
    ttt.add(3, "b"); //

    TupleTableType::Query q1 = ttt.where().group().first.greater(1).Or().second.equal("a").end_group().first.less(3);
    TupleTableType::View tv1 = q1.find_all(1, 8);
    CHECK_EQUAL(4, tv1.size());

    TupleTableType::View tv2 = q1.find_all(2, 8);
    CHECK_EQUAL(3, tv2.size());

    TupleTableType::View tv3 = q1.find_all(1, 7);
    CHECK_EQUAL(3, tv3.size());
}


TEST(TestQuerySimpleStr)
{
    TupleTableType ttt;

    ttt.add(1, "X");
    ttt.add(2, "a");
    ttt.add(3, "X");
    ttt.add(4, "a");
    ttt.add(5, "X");
    ttt.add(6, "X");
    TupleTableType::Query q = ttt.where().second.equal("X");
    size_t c = q.count();

    CHECK_EQUAL(4, c);
}

TEST(TestQueryDelete)
{
    TupleTableType ttt;

    ttt.add(1, "X");
    ttt.add(2, "a");
    ttt.add(3, "X");
    ttt.add(4, "a");
    ttt.add(5, "X");
    ttt.add(6, "X");

    TupleTableType::Query q = ttt.where().second.equal("X");
    size_t r = q.remove();

    CHECK_EQUAL(4, r);
    CHECK_EQUAL(2, ttt.size());
    CHECK_EQUAL(2, ttt[0].first);
    CHECK_EQUAL(4, ttt[1].first);

    // test remove of all
    ttt.clear();
    ttt.add(1, "X");
    ttt.add(2, "X");
    ttt.add(3, "X");
    TupleTableType::Query q2 = ttt.where().second.equal("X");
    r = q2.remove();
    CHECK_EQUAL(3, r);
    CHECK_EQUAL(0, ttt.size());
}

TEST(TestQueryDeleteRange)
{
    TupleTableType ttt;

    ttt.add(0, "X");
    ttt.add(1, "X");
    ttt.add(2, "X");
    ttt.add(3, "X");
    ttt.add(4, "X");
    ttt.add(5, "X");

    TupleTableType::Query q = ttt.where().second.equal("X");
    size_t r = q.remove(1, 4);

    CHECK_EQUAL(3, r);
    CHECK_EQUAL(3, ttt.size());
    CHECK_EQUAL(0, ttt[0].first);
    CHECK_EQUAL(4, ttt[1].first);
    CHECK_EQUAL(5, ttt[2].first);
}

TEST(TestQueryDeleteLimit)
{
    TupleTableType ttt;

    ttt.add(0, "X");
    ttt.add(1, "X");
    ttt.add(2, "X");
    ttt.add(3, "X");
    ttt.add(4, "X");
    ttt.add(5, "X");

    TupleTableType::Query q = ttt.where().second.equal("X");
    size_t r = q.remove(1, 4, 2);

    CHECK_EQUAL(2, r);
    CHECK_EQUAL(4, ttt.size());
    CHECK_EQUAL(0, ttt[0].first);
    CHECK_EQUAL(3, ttt[1].first);
    CHECK_EQUAL(4, ttt[2].first);
    CHECK_EQUAL(5, ttt[3].first);
}



TEST(TestQuerySimple)
{
    TupleTableType ttt;

    ttt.add(1, "a");
    ttt.add(2, "a");
    ttt.add(3, "X");

    TupleTableType::Query q1 = ttt.where().first.equal(2);

    TupleTableType::View tv1 = q1.find_all();
    CHECK_EQUAL(1, tv1.size());
    CHECK_EQUAL(1, tv1.get_source_ndx(0));
}

TEST(TestQuerySimpleBUGdetect)
{
    TupleTableType ttt;
    ttt.add(1, "a");
    ttt.add(2, "a");

    TupleTableType::Query q1 = ttt.where();

    TupleTableType::View tv1 = q1.find_all();
    CHECK_EQUAL(2, tv1.size());
    CHECK_EQUAL(0, tv1.get_source_ndx(0));

    TupleTableType::View resView = tv1.column().second.find_all("Foo");

    // This previously crashed:
    // TableView resView = TableView(tv1);
    // tv1.find_all(resView, 1, "Foo");
}


TEST(TestQuerySubtable)
{
    Group group;
    TableRef table = group.get_table("test");

    // Create specification with sub-table
    Spec& s = table->get_spec();
    s.add_column(type_Int,    "first");
    s.add_column(type_String, "second");
    Spec sub = s.add_subtable_column("third");
        sub.add_column(type_Int,    "sub_first");
        sub.add_column(type_String, "sub_second");
    table->update_from_spec();

    CHECK_EQUAL(3, table->get_column_count());

    // Main table
    table->insert_int(0, 0, 111);
    table->insert_string(1, 0, "this");
    table->insert_subtable(2, 0);
    table->insert_done();

    table->insert_int(0, 1, 222);
    table->insert_string(1, 1, "is");
    table->insert_subtable(2, 1);
    table->insert_done();

    table->insert_int(0, 2, 333);
    table->insert_string(1, 2, "a test");
    table->insert_subtable(2, 2);
    table->insert_done();

    table->insert_int(0, 3, 444);
    table->insert_string(1, 3, "of queries");
    table->insert_subtable(2, 3);
    table->insert_done();


    // Sub tables
    TableRef subtable = table->get_subtable(2, 0);
    subtable->insert_int(0, 0, 11);
    subtable->insert_string(1, 0, "a");
    subtable->insert_done();

    subtable = table->get_subtable(2, 1);
    subtable->insert_int(0, 0, 22);
    subtable->insert_string(1, 0, "b");
    subtable->insert_done();
    subtable->insert_int(0, 1, 33);
    subtable->insert_string(1, 1, "c");
    subtable->insert_done();

    subtable = table->get_subtable(2, 2);
    subtable->insert_int(0, 0, 44);
    subtable->insert_string(1, 0, "d");
    subtable->insert_done();

    subtable = table->get_subtable(2, 3);
    subtable->insert_int(0, 0, 55);
    subtable->insert_string(1, 0, "e");
    subtable->insert_done();


    int64_t val50 = 50;
    int64_t val200 = 200;
    int64_t val20 = 20;
    int64_t val300 = 300;

    Query q1 = table->where();
    q1.greater(0, val200);
    q1.subtable(2);
    q1.less(0, val50);
    q1.end_subtable();
    TableView t1 = q1.find_all(0, size_t(-1));
    CHECK_EQUAL(2, t1.size());
    CHECK_EQUAL(1, t1.get_source_ndx(0));
    CHECK_EQUAL(2, t1.get_source_ndx(1));


    Query q2 = table->where();
    q2.subtable(2);
    q2.greater(0, val50);
    q2.Or();
    q2.less(0, val20);
    q2.end_subtable();
    TableView t2 = q2.find_all(0, size_t(-1));
    CHECK_EQUAL(2, t2.size());
    CHECK_EQUAL(0, t2.get_source_ndx(0));
    CHECK_EQUAL(3, t2.get_source_ndx(1));


    Query q3 = table->where();
    q3.subtable(2);
    q3.greater(0, val50);
    q3.Or();
    q3.less(0, val20);
    q3.end_subtable();
    q3.less(0, val300);
    TableView t3 = q3.find_all(0, size_t(-1));
    CHECK_EQUAL(1, t3.size());
    CHECK_EQUAL(0, t3.get_source_ndx(0));


    Query q4 = table->where();
    q4.equal(0, (int64_t)333);
    q4.Or();
    q4.subtable(2);
    q4.greater(0, val50);
    q4.Or();
    q4.less(0, val20);
    q4.end_subtable();
    TableView t4 = q4.find_all(0, size_t(-1));
    CHECK_EQUAL(3, t4.size());
    CHECK_EQUAL(0, t4.get_source_ndx(0));
    CHECK_EQUAL(2, t4.get_source_ndx(1));
    CHECK_EQUAL(3, t4.get_source_ndx(2));
}

/*
// Disabled because assert has now been added to disallow adding rows when no columns exist
TEST(Query_SubtableViewSizeBug)
{
    Table table;
    table.add_column(type_Table, "subtab");
    table.add_empty_row(1);
    TableRef subtab = table.get_subtable(0,0);
    subtab->add_empty_row(1);
    TableView subview = subtab->where().find_all();
    CHECK_EQUAL(1, subview.size());
}
*/

TEST(TestQuerySort1)
{
    TupleTableType ttt;

    ttt.add(1, "a"); // 0
    ttt.add(2, "a"); // 1
    ttt.add(3, "X"); // 2
    ttt.add(1, "a"); // 3
    ttt.add(2, "a"); // 4
    ttt.add(3, "X"); // 5
    ttt.add(9, "a"); // 6
    ttt.add(8, "a"); // 7
    ttt.add(7, "X"); // 8

    // tv.get_source_ndx()  = 0, 2, 3, 5, 6, 7, 8
    // Vals         = 1, 3, 1, 3, 9, 8, 7
    // result       = 3, 0, 5, 2, 8, 7, 6

    TupleTableType::Query q = ttt.where().first.not_equal(2);
    TupleTableType::View tv = q.find_all();
    tv.column().first.sort();

    CHECK(tv.size() == 7);
    CHECK(tv[0].first == 1);
    CHECK(tv[1].first == 1);
    CHECK(tv[2].first == 3);
    CHECK(tv[3].first == 3);
    CHECK(tv[4].first == 7);
    CHECK(tv[5].first == 8);
    CHECK(tv[6].first == 9);
}



TEST(TestQuerySort_QuickSort)
{
    // Triggers QuickSort because range > len
    TupleTableType ttt;

    for (size_t t = 0; t < 1000; t++)
        ttt.add(rand() % 1100, "a"); // 0

    TupleTableType::Query q = ttt.where();
    TupleTableType::View tv = q.find_all();
    tv.column().first.sort();

    CHECK(tv.size() == 1000);
    for (size_t t = 1; t < tv.size(); t++) {
        CHECK(tv[t].first >= tv[t-1].first);
    }
}

TEST(TestQuerySort_CountSort)
{
    // Triggers CountSort because range <= len
    TupleTableType ttt;

    for (size_t t = 0; t < 1000; t++)
        ttt.add(rand() % 900, "a"); // 0

    TupleTableType::Query q = ttt.where();
    TupleTableType::View tv = q.find_all();
    tv.column().first.sort();

    CHECK(tv.size() == 1000);
    for (size_t t = 1; t < tv.size(); t++) {
        CHECK(tv[t].first >= tv[t-1].first);
    }
}


TEST(TestQuerySort_Descending)
{
    TupleTableType ttt;

    for (size_t t = 0; t < 1000; t++)
        ttt.add(rand() % 1100, "a"); // 0

    TupleTableType::Query q = ttt.where();
    TupleTableType::View tv = q.find_all();
    tv.column().first.sort(false);

    CHECK(tv.size() == 1000);
    for (size_t t = 1; t < tv.size(); t++) {
        CHECK(tv[t].first <= tv[t-1].first);
    }
}


TEST(TestQuerySort_Dates)
{
    Table table;
    table.add_column(type_DateTime, "first");

    table.insert_datetime(0, 0, 1000);
    table.insert_done();
    table.insert_datetime(0, 1, 3000);
    table.insert_done();
    table.insert_datetime(0, 2, 2000);
    table.insert_done();

    TableView tv = table.where().find_all();
    CHECK(tv.size() == 3);
    CHECK(tv.get_source_ndx(0) == 0);
    CHECK(tv.get_source_ndx(1) == 1);
    CHECK(tv.get_source_ndx(2) == 2);

    tv.sort(0);

    CHECK(tv.size() == 3);
    CHECK(tv.get_datetime(0, 0) == 1000);
    CHECK(tv.get_datetime(0, 1) == 2000);
    CHECK(tv.get_datetime(0, 2) == 3000);
}


TEST(TestQuerySort_Bools)
{
    Table table;
    table.add_column(type_Bool, "first");

    table.insert_bool(0, 0, true);
    table.insert_done();
    table.insert_bool(0, 0, false);
    table.insert_done();
    table.insert_bool(0, 0, true);
    table.insert_done();

    TableView tv = table.where().find_all();
    tv.sort(0);

    CHECK(tv.size() == 3);
    CHECK(tv.get_bool(0, 0) == false);
    CHECK(tv.get_bool(0, 1) == true);
    CHECK(tv.get_bool(0, 2) == true);
}

TEST(TestQueryThreads)
{
    TupleTableType ttt;

    // Spread query search hits in an odd way to test more edge cases
    // (thread job size is THREAD_CHUNK_SIZE = 10)
    for (int i = 0; i < 30; i++) {
        for (int j = 0; j < 10; j++) {
            ttt.add(5, "a");
            ttt.add(j, "b");
            ttt.add(6, "c");
            ttt.add(6, "a");
            ttt.add(6, "b");
            ttt.add(6, "c");
            ttt.add(6, "a");
        }
    }
    TupleTableType::Query q1 = ttt.where().first.equal(2).second.equal("b");

    // Note, set THREAD_CHUNK_SIZE to 1.000.000 or more for performance
    //q1.set_threads(5);
    TupleTableType::View tv = q1.find_all();

    CHECK_EQUAL(30, tv.size());
    for (int i = 0; i < 30; i++) {
        const size_t expected = i*7*10 + 14 + 1;
        const size_t actual   = tv.get_source_ndx(i);
        CHECK_EQUAL(expected, actual);
    }
}


TEST(TestQueryLongString)
{
    TupleTableType ttt;

    // Spread query search hits in an odd way to test more edge cases
    // (thread job size is THREAD_CHUNK_SIZE = 10)
    for (int i = 0; i < 30; i++) {
        for (int j = 0; j < 10; j++) {
            ttt.add(5, "aaaaaaaaaaaaaaaaaa");
            ttt.add(j, "bbbbbbbbbbbbbbbbbb");
            ttt.add(6, "cccccccccccccccccc");
            ttt.add(6, "aaaaaaaaaaaaaaaaaa");
            ttt.add(6, "bbbbbbbbbbbbbbbbbb");
            ttt.add(6, "cccccccccccccccccc");
            ttt.add(6, "aaaaaaaaaaaaaaaaaa");
        }
    }
    TupleTableType::Query q1 = ttt.where().first.equal(2).second.equal("bbbbbbbbbbbbbbbbbb");

    // Note, set THREAD_CHUNK_SIZE to 1.000.000 or more for performance
    //q1.set_threads(5);
    TupleTableType::View tv = q1.find_all();

    CHECK_EQUAL(30, tv.size());
    for (int i = 0; i < 30; i++) {
        const size_t expected = i*7*10 + 14 + 1;
        const size_t actual   = tv.get_source_ndx(i);
        CHECK_EQUAL(expected, actual);
    }
}


TEST(TestQueryLongEnum)
{
    TupleTableType ttt;

    // Spread query search hits in an odd way to test more edge cases
    // (thread job size is THREAD_CHUNK_SIZE = 10)
    for (int i = 0; i < 30; i++) {
        for (int j = 0; j < 10; j++) {
            ttt.add(5, "aaaaaaaaaaaaaaaaaa");
            ttt.add(j, "bbbbbbbbbbbbbbbbbb");
            ttt.add(6, "cccccccccccccccccc");
            ttt.add(6, "aaaaaaaaaaaaaaaaaa");
            ttt.add(6, "bbbbbbbbbbbbbbbbbb");
            ttt.add(6, "cccccccccccccccccc");
            ttt.add(6, "aaaaaaaaaaaaaaaaaa");
        }
    }
    ttt.optimize();
    TupleTableType::Query q1 = ttt.where().first.equal(2).second.not_equal("aaaaaaaaaaaaaaaaaa");

    // Note, set THREAD_CHUNK_SIZE to 1.000.000 or more for performance
    //q1.set_threads(5);
    TupleTableType::View tv = q1.find_all();

    CHECK_EQUAL(30, tv.size());
    for (int i = 0; i < 30; i++) {
        const size_t expected = i*7*10 + 14 + 1;
        const size_t actual   = tv.get_source_ndx(i);
        CHECK_EQUAL(expected, actual);
    }
}

TEST(TestQueryBigString)
{
    TupleTableType ttt;
    ttt.add(1, "a");
    size_t res1 = ttt.where().second.equal("a").find();
    CHECK_EQUAL(0, res1);

    ttt.add(2, "40 chars  40 chars  40 chars  40 chars  ");
    size_t res2 = ttt.where().second.equal("40 chars  40 chars  40 chars  40 chars  ").find();
    CHECK_EQUAL(1, res2);

    ttt.add(1, "70 chars  70 chars  70 chars  70 chars  70 chars  70 chars  70 chars  ");
    size_t res3 = ttt.where().second.equal("70 chars  70 chars  70 chars  70 chars  70 chars  70 chars  70 chars  ").find();
    CHECK_EQUAL(2, res3);
}

TEST(TestQuerySimple2)
{
    TupleTableType ttt;

    ttt.add(1, "a");
    ttt.add(2, "a");
    ttt.add(3, "X");
    ttt.add(1, "a");
    ttt.add(2, "a");
    ttt.add(3, "X");
    ttt.add(1, "a");
    ttt.add(2, "a");
    ttt.add(3, "X");

    TupleTableType::Query q1 = ttt.where().first.equal(2);
    TupleTableType::View tv1 = q1.find_all();
    CHECK_EQUAL(3, tv1.size());
    CHECK_EQUAL(1, tv1.get_source_ndx(0));
    CHECK_EQUAL(4, tv1.get_source_ndx(1));
    CHECK_EQUAL(7, tv1.get_source_ndx(2));
}


TEST(TestQueryLimit)
{
    TupleTableType ttt;

    ttt.add(1, "a");
    ttt.add(2, "a"); //
    ttt.add(3, "X");
    ttt.add(1, "a");
    ttt.add(2, "a"); //
    ttt.add(3, "X");
    ttt.add(1, "a");
    ttt.add(2, "a"); //
    ttt.add(3, "X");
    ttt.add(1, "a");
    ttt.add(2, "a"); //
    ttt.add(3, "X");
    ttt.add(1, "a");
    ttt.add(2, "a"); //
    ttt.add(3, "X");

    TupleTableType::Query q1 = ttt.where().first.equal(2);

    TupleTableType::View tv1 = q1.find_all(0, size_t(-1), 2);
    CHECK_EQUAL(2, tv1.size());
    CHECK_EQUAL(1, tv1.get_source_ndx(0));
    CHECK_EQUAL(4, tv1.get_source_ndx(1));

    TupleTableType::View tv2 = q1.find_all(tv1.get_source_ndx(tv1.size() - 1) + 1, size_t(-1), 2);
    CHECK_EQUAL(2, tv2.size());
    CHECK_EQUAL(7, tv2.get_source_ndx(0));
    CHECK_EQUAL(10, tv2.get_source_ndx(1));

    TupleTableType::View tv3 = q1.find_all(tv2.get_source_ndx(tv2.size() - 1) + 1, size_t(-1), 2);
    CHECK_EQUAL(1, tv3.size());
    CHECK_EQUAL(13, tv3.get_source_ndx(0));


    TupleTableType::Query q2 = ttt.where();
    TupleTableType::View tv4 = q2.find_all(0, 5, 3);
    CHECK_EQUAL(3, tv4.size());

    TupleTableType::Query q3 = ttt.where();
    TupleTableType::View tv5 = q3.find_all(0, 3, 5);
    CHECK_EQUAL(3, tv5.size());
}


TEST(TestQueryFindNext)
{
    TupleTableType ttt;

    ttt.add(1, "a");
    ttt.add(2, "a");
    ttt.add(3, "X");
    ttt.add(4, "a");
    ttt.add(5, "a");
    ttt.add(6, "X");
    ttt.add(7, "X");

    TupleTableType::Query q1 = ttt.where().second.equal("X").first.greater(4);

    const size_t res1 = q1.find();
    const size_t res2 = q1.find(res1 + 1);
    const size_t res3 = q1.find(res2 + 1);

    CHECK_EQUAL(5, res1);
    CHECK_EQUAL(6, res2);
    CHECK_EQUAL(not_found, res3); // no more matches

    // Do same searches with new query every time
    const size_t res4 = ttt.where().second.equal("X").first.greater(4).find();
    const size_t res5 = ttt.where().second.equal("X").first.greater(4).find(res1 + 1);
    const size_t res6 = ttt.where().second.equal("X").first.greater(4).find(res2 + 1);

    CHECK_EQUAL(5, res4);
    CHECK_EQUAL(6, res5);
    CHECK_EQUAL(not_found, res6); // no more matches
}


TEST(TestQueryFindNextBackwards)
{
    TupleTableType ttt;

    // Create multiple leafs
    for(size_t i = 0; i < TIGHTDB_MAX_LIST_SIZE * 4; i++) {
        ttt.add(6, "X");
        ttt.add(7, "X");
    }

    TupleTableType::Query q = ttt.where().first.greater(4);

    // Check if leaf caching works correctly in the case you go backwards. 'res' result is not so important
    // in this test; this test tests if we assert errorneously. Next test (TestQueryFindRandom) is more exhaustive
    size_t res = q.find(TIGHTDB_MAX_LIST_SIZE * 2);
    CHECK_EQUAL(TIGHTDB_MAX_LIST_SIZE * 2, res);
    res = q.find(0);
    CHECK_EQUAL(0, res);
}


// Begin search at arbitrary positions for *same* query object (other tests in this test_query file test same thing,
// but for independent query objects) to test if leaf cacher works correctly (can go backwards, etc).
TEST(TestQueryFindRandom)
{
    TupleTableType ttt;
    int64_t search = TIGHTDB_MAX_LIST_SIZE / 2;
    size_t rows = TIGHTDB_MAX_LIST_SIZE * 20;

    // Create multiple leafs
    for(size_t i = 0; i < rows; i++) {
        // This value distribution makes us sometimes cross a leaf boundary, and sometimes not, with both having
        // a fair probability of happening
        ttt.add(rand() % TIGHTDB_MAX_LIST_SIZE, "X");
    }

    TupleTableType::Query q = ttt.where().first.equal(search);

    for(size_t t = 0; t < 100; t++) {
        size_t begin = rand() % rows;
        size_t res = q.find(begin);

        // Find correct match position manually in a for-loop
        size_t expected = not_found;
        for(size_t u = begin; u < rows; u++) {
            if(ttt.column().first[u] == search) {
                expected = u;
                break;
            }
        }

        // Compare .find() with manual for-loop-result
        CHECK_EQUAL(expected, res);
    }

}

TEST(TestQueryFindNext2)
{
    TupleTableType ttt;

    ttt.add(1, "a");
    ttt.add(2, "a");
    ttt.add(3, "X");
    ttt.add(4, "a");
    ttt.add(5, "a");
    ttt.add(6, "X");
    ttt.add(7, "X"); // match

    TupleTableType::Query q1 = ttt.where().second.equal("X").first.greater(4);

    const size_t res1 = q1.find(6);
    CHECK_EQUAL(6, res1);
}

TEST(TestQueryFindAll1)
{
    TupleTableType ttt;

    ttt.add(1, "a");
    ttt.add(2, "a");
    ttt.add(3, "X");
    ttt.add(4, "a");
    ttt.add(5, "a");
    ttt.add(6, "X");
    ttt.add(7, "X");

    TupleTableType::Query q1 = ttt.where().second.equal("a").first.greater(2).first.not_equal(4);
    TupleTableType::View tv1 = q1.find_all();
    CHECK_EQUAL(4, tv1.get_source_ndx(0));

    TupleTableType::Query q2 = ttt.where().second.equal("X").first.greater(4);
    TupleTableType::View tv2 = q2.find_all();
    CHECK_EQUAL(5, tv2.get_source_ndx(0));
    CHECK_EQUAL(6, tv2.get_source_ndx(1));

}

TEST(TestQueryFindAll2)
{
    TupleTableType ttt;

    ttt.add(1, "a");
    ttt.add(2, "a");
    ttt.add(3, "X");
    ttt.add(4, "a");
    ttt.add(5, "a");
    ttt.add(11, "X");
    ttt.add(0, "X");

    TupleTableType::Query q2 = ttt.where().second.not_equal("a").first.less(3);
    TupleTableType::View tv2 = q2.find_all();
    CHECK_EQUAL(6, tv2.get_source_ndx(0));
}

TEST(TestQueryFindAllBetween)
{
    TupleTableType ttt;

    ttt.add(1, "a");
    ttt.add(2, "a");
    ttt.add(3, "X");
    ttt.add(4, "a");
    ttt.add(5, "a");
    ttt.add(11, "X");
    ttt.add(3, "X");

    TupleTableType::Query q2 = ttt.where().first.between(3, 5);
    TupleTableType::View tv2 = q2.find_all();
    CHECK_EQUAL(2, tv2.get_source_ndx(0));
    CHECK_EQUAL(3, tv2.get_source_ndx(1));
    CHECK_EQUAL(4, tv2.get_source_ndx(2));
    CHECK_EQUAL(6, tv2.get_source_ndx(3));
}


TEST(TestQueryFindAll_Range)
{
    TupleTableType ttt;

    ttt.add(5, "a");
    ttt.add(5, "a");
    ttt.add(5, "a");

    TupleTableType::Query q1 = ttt.where().second.equal("a").first.greater(2).first.not_equal(4);
    TupleTableType::View tv1 = q1.find_all(1, 2);
    CHECK_EQUAL(1, tv1.get_source_ndx(0));
}


TEST(TestQueryFindAll_Or)
{
    TupleTableType ttt;

    ttt.add(1, "a");
    ttt.add(2, "a");
    ttt.add(3, "X");
    ttt.add(4, "a");
    ttt.add(5, "a");
    ttt.add(6, "a");
    ttt.add(7, "X");

    // first == 5 || second == X
    TupleTableType::Query q1 = ttt.where().first.equal(5).Or().second.equal("X");
    TupleTableType::View tv1 = q1.find_all();
    CHECK_EQUAL(3, tv1.size());
    CHECK_EQUAL(2, tv1.get_source_ndx(0));
    CHECK_EQUAL(4, tv1.get_source_ndx(1));
    CHECK_EQUAL(6, tv1.get_source_ndx(2));
}


TEST(TestQueryFindAll_Parans1)
{
    TupleTableType ttt;

    ttt.add(1, "a");
    ttt.add(2, "a");
    ttt.add(3, "X");
    ttt.add(3, "X");
    ttt.add(4, "a");
    ttt.add(5, "a");
    ttt.add(11, "X");

    // first > 3 && (second == X)
    TupleTableType::Query q1 = ttt.where().first.greater(3).group().second.equal("X").end_group();
    TupleTableType::View tv1 = q1.find_all();
    CHECK_EQUAL(1, tv1.size());
    CHECK_EQUAL(6, tv1.get_source_ndx(0));
}


TEST(TestQueryFindAll_OrParan)
{
    TupleTableType ttt;

    ttt.add(1, "a");
    ttt.add(2, "a");
    ttt.add(3, "X"); //
    ttt.add(4, "a");
    ttt.add(5, "a"); //
    ttt.add(6, "a");
    ttt.add(7, "X"); //
    ttt.add(2, "X");

    // (first == 5 || second == X && first > 2)
    TupleTableType::Query q1 = ttt.where().group().first.equal(5).Or().second.equal("X").first.greater(2).end_group();
    TupleTableType::View tv1 = q1.find_all();
    CHECK_EQUAL(3, tv1.size());
    CHECK_EQUAL(2, tv1.get_source_ndx(0));
    CHECK_EQUAL(4, tv1.get_source_ndx(1));
    CHECK_EQUAL(6, tv1.get_source_ndx(2));
}


TEST(TestQueryFindAll_OrNested0)
{
    TupleTableType ttt;

    ttt.add(1, "a");
    ttt.add(2, "a");
    ttt.add(3, "X");
    ttt.add(3, "X");
    ttt.add(4, "a");
    ttt.add(5, "a");
    ttt.add(11, "X");
    ttt.add(8, "Y");

    // first > 3 && (first == 5 || second == X)
    TupleTableType::Query q1 = ttt.where().first.greater(3).group().first.equal(5).Or().second.equal("X").end_group();
    TupleTableType::View tv1 = q1.find_all();
    CHECK_EQUAL(2, tv1.size());
    CHECK_EQUAL(5, tv1.get_source_ndx(0));
    CHECK_EQUAL(6, tv1.get_source_ndx(1));
}

TEST(TestQueryFindAll_OrNested)
{
    TupleTableType ttt;

    ttt.add(1, "a");
    ttt.add(2, "a");
    ttt.add(3, "X");
    ttt.add(3, "X");
    ttt.add(4, "a");
    ttt.add(5, "a");
    ttt.add(11, "X");
    ttt.add(8, "Y");

    // first > 3 && (first == 5 || (second == X || second == Y))
    TupleTableType::Query q1 = ttt.where().first.greater(3).group().first.equal(5).Or().group().second.equal("X").Or().second.equal("Y").end_group().end_group();
    TupleTableType::View tv1 = q1.find_all();
    CHECK_EQUAL(5, tv1.get_source_ndx(0));
    CHECK_EQUAL(6, tv1.get_source_ndx(1));
    CHECK_EQUAL(7, tv1.get_source_ndx(2));
}

TEST(TestQueryFindAll_OrPHP)
{
    TupleTableType ttt;

    ttt.add(1, "Joe");
    ttt.add(2, "Sara");
    ttt.add(3, "Jim");

    // (second == Jim || second == Joe) && first = 1
    TupleTableType::Query q1 = ttt.where().group().second.equal("Jim").Or().second.equal("Joe").end_group().first.equal(1);
    TupleTableType::View tv1 = q1.find_all();
    CHECK_EQUAL(0, tv1.get_source_ndx(0));
}

TEST(TestQueryFindAllOr)
{
    TupleTableType ttt;

    ttt.add(1, "Joe");
    ttt.add(2, "Sara");
    ttt.add(3, "Jim");

    // (second == Jim || second == Joe) && first = 1
    TupleTableType::Query q1 = ttt.where().group().second.equal("Jim").Or().second.equal("Joe").end_group().first.equal(3);
    TupleTableType::View tv1 = q1.find_all();
    CHECK_EQUAL(2, tv1.get_source_ndx(0));
}





TEST(TestQueryFindAll_Parans2)
{
    TupleTableType ttt;

    ttt.add(1, "a");
    ttt.add(2, "a");
    ttt.add(3, "X");
    ttt.add(3, "X");
    ttt.add(4, "a");
    ttt.add(5, "a");
    ttt.add(11, "X");

    // ()((first > 3()) && (()))
    TupleTableType::Query q1 = ttt.where().group().end_group().group().group().first.greater(3).group().end_group().end_group().group().group().end_group().end_group().end_group();
    TupleTableType::View tv1 = q1.find_all();
    CHECK_EQUAL(3, tv1.size());
    CHECK_EQUAL(4, tv1.get_source_ndx(0));
    CHECK_EQUAL(5, tv1.get_source_ndx(1));
    CHECK_EQUAL(6, tv1.get_source_ndx(2));
}

TEST(TestQueryFindAll_Parans4)
{
    TupleTableType ttt;

    ttt.add(1, "a");
    ttt.add(2, "a");
    ttt.add(3, "X");
    ttt.add(3, "X");
    ttt.add(4, "a");
    ttt.add(5, "a");
    ttt.add(11, "X");

    // ()
    TupleTableType::Query q1 = ttt.where().group().end_group();
    TupleTableType::View tv1 = q1.find_all();
    CHECK_EQUAL(7, tv1.size());
}


TEST(TestQueryFindAll_Bool)
{
    BoolTupleTable btt;

    btt.add(1, true);
    btt.add(2, false);
    btt.add(3, true);
    btt.add(3, false);

    BoolTupleTable::Query q1 = btt.where().second.equal(true);
    BoolTupleTable::View tv1 = q1.find_all();
    CHECK_EQUAL(0, tv1.get_source_ndx(0));
    CHECK_EQUAL(2, tv1.get_source_ndx(1));

    BoolTupleTable::Query q2 = btt.where().second.equal(false);
    BoolTupleTable::View tv2 = q2.find_all();
    CHECK_EQUAL(1, tv2.get_source_ndx(0));
    CHECK_EQUAL(3, tv2.get_source_ndx(1));
}

TEST(TestQueryFindAll_Begins)
{
    TupleTableType ttt;

    ttt.add(0, "fo");
    ttt.add(0, "foo");
    ttt.add(0, "foobar");

    TupleTableType::Query q1 = ttt.where().second.begins_with("foo");
    TupleTableType::View tv1 = q1.find_all();
    CHECK_EQUAL(2, tv1.size());
    CHECK_EQUAL(1, tv1.get_source_ndx(0));
    CHECK_EQUAL(2, tv1.get_source_ndx(1));
}

TEST(TestQueryFindAll_Ends)
{

    TupleTableType ttt;

    ttt.add(0, "barfo");
    ttt.add(0, "barfoo");
    ttt.add(0, "barfoobar");

    TupleTableType::Query q1 = ttt.where().second.ends_with("foo");
    TupleTableType::View tv1 = q1.find_all();
    CHECK_EQUAL(1, tv1.size());
    CHECK_EQUAL(1, tv1.get_source_ndx(0));
}


TEST(TestQueryFindAll_Contains)
{
    TupleTableType ttt;

    ttt.add(0, "foo");
    ttt.add(0, "foobar");
    ttt.add(0, "barfoo");
    ttt.add(0, "barfoobaz");
    ttt.add(0, "fo");
    ttt.add(0, "fobar");
    ttt.add(0, "barfo");

    TupleTableType::Query q1 = ttt.where().second.contains("foo");
    TupleTableType::View tv1 = q1.find_all();
    CHECK_EQUAL(4, tv1.size());
    CHECK_EQUAL(0, tv1.get_source_ndx(0));
    CHECK_EQUAL(1, tv1.get_source_ndx(1));
    CHECK_EQUAL(2, tv1.get_source_ndx(2));
    CHECK_EQUAL(3, tv1.get_source_ndx(3));
}

TEST(TestQuery_Binary)
{
    TupleTableTypeBin t;

    const char bin[64] = {
        6, 3, 9, 5, 9, 7, 6, 3, 2, 6, 0, 0, 5, 4, 2, 4,
        5, 7, 9, 5, 7, 1, 1, 2, 0, 8, 3, 8, 0, 9, 6, 8,
        4, 7, 3, 4, 9, 5, 2, 3, 6, 2, 7, 4, 0, 3, 7, 6,
        2, 3, 5, 9, 3, 1, 2, 1, 0, 5, 5, 2, 9, 4, 5, 9
    };

    const char bin_2[4] = { 6, 6, 6, 6 }; // Not occuring above

    t.add(0, BinaryData(bin +  0, 16));
    t.add(0, BinaryData(bin +  0, 32));
    t.add(0, BinaryData(bin +  0, 48));
    t.add(0, BinaryData(bin +  0, 64));
    t.add(0, BinaryData(bin + 16, 48));
    t.add(0, BinaryData(bin + 32, 32));
    t.add(0, BinaryData(bin + 48, 16));
    t.add(0, BinaryData(bin + 24, 16)); // The "odd ball"
    t.add(0, BinaryData(bin +  0, 32)); // Repeat an entry

    CHECK_EQUAL(0, t.where().second.equal(BinaryData(bin + 16, 16)).count());
    CHECK_EQUAL(1, t.where().second.equal(BinaryData(bin +  0, 16)).count());
    CHECK_EQUAL(1, t.where().second.equal(BinaryData(bin + 48, 16)).count());
    CHECK_EQUAL(2, t.where().second.equal(BinaryData(bin +  0, 32)).count());

    CHECK_EQUAL(9, t.where().second.not_equal(BinaryData(bin + 16, 16)).count());
    CHECK_EQUAL(8, t.where().second.not_equal(BinaryData(bin +  0, 16)).count());

    CHECK_EQUAL(0, t.where().second.begins_with(BinaryData(bin +  8, 16)).count());
    CHECK_EQUAL(1, t.where().second.begins_with(BinaryData(bin + 16, 16)).count());
    CHECK_EQUAL(4, t.where().second.begins_with(BinaryData(bin +  0, 32)).count());
    CHECK_EQUAL(5, t.where().second.begins_with(BinaryData(bin +  0, 16)).count());
    CHECK_EQUAL(1, t.where().second.begins_with(BinaryData(bin + 48, 16)).count());
    CHECK_EQUAL(9, t.where().second.begins_with(BinaryData(bin + 0,   0)).count());

    CHECK_EQUAL(0, t.where().second.ends_with(BinaryData(bin + 40, 16)).count());
    CHECK_EQUAL(1, t.where().second.ends_with(BinaryData(bin + 32, 16)).count());
    CHECK_EQUAL(3, t.where().second.ends_with(BinaryData(bin + 32, 32)).count());
    CHECK_EQUAL(4, t.where().second.ends_with(BinaryData(bin + 48, 16)).count());
    CHECK_EQUAL(1, t.where().second.ends_with(BinaryData(bin +  0, 16)).count());
    CHECK_EQUAL(9, t.where().second.ends_with(BinaryData(bin + 64,  0)).count());

    CHECK_EQUAL(0, t.where().second.contains(BinaryData(bin_2)).count());
    CHECK_EQUAL(5, t.where().second.contains(BinaryData(bin +  0, 16)).count());
    CHECK_EQUAL(5, t.where().second.contains(BinaryData(bin + 16, 16)).count());
    CHECK_EQUAL(4, t.where().second.contains(BinaryData(bin + 24, 16)).count());
    CHECK_EQUAL(4, t.where().second.contains(BinaryData(bin + 32, 16)).count());
    CHECK_EQUAL(9, t.where().second.contains(BinaryData(bin +  0,  0)).count());

    {
        TupleTableTypeBin::View tv = t.where().second.equal(BinaryData(bin + 0, 32)).find_all();
        if (tv.size() == 2) {
            CHECK_EQUAL(1, tv.get_source_ndx(0));
            CHECK_EQUAL(8, tv.get_source_ndx(1));
        }
        else CHECK(false);
    }

    {
        TupleTableTypeBin::View tv = t.where().second.contains(BinaryData(bin + 24, 16)).find_all();
        if (tv.size() == 4) {
            CHECK_EQUAL(2, tv.get_source_ndx(0));
            CHECK_EQUAL(3, tv.get_source_ndx(1));
            CHECK_EQUAL(4, tv.get_source_ndx(2));
            CHECK_EQUAL(7, tv.get_source_ndx(3));
        }
        else CHECK(false);
    }
}


TEST(TestQueryEnums)
{
    TupleTableType table;

    for (size_t i = 0; i < 5; ++i) {
        table.add(1, "abd");
        table.add(2, "eftg");
        table.add(5, "hijkl");
        table.add(8, "mnopqr");
        table.add(9, "stuvxyz");
    }

    table.optimize();

    TupleTableType::Query q1 = table.where().second.equal("eftg");
    TupleTableType::View tv1 = q1.find_all();

    CHECK_EQUAL(5, tv1.size());
    CHECK_EQUAL(1, tv1.get_source_ndx(0));
    CHECK_EQUAL(6, tv1.get_source_ndx(1));
    CHECK_EQUAL(11, tv1.get_source_ndx(2));
    CHECK_EQUAL(16, tv1.get_source_ndx(3));
    CHECK_EQUAL(21, tv1.get_source_ndx(4));
}


#define uY  "\x0CE\x0AB"              // greek capital letter upsilon with dialytika (U+03AB)
#define uYd "\x0CE\x0A5\x0CC\x088"    // decomposed form (Y followed by two dots)
#define uy  "\x0CF\x08B"              // greek small letter upsilon with dialytika (U+03AB)
#define uyd "\x0cf\x085\x0CC\x088"    // decomposed form (Y followed by two dots)

#define uA  "\x0c3\x085"         // danish capital A with ring above (as in BLAABAERGROED)
#define uAd "\x041\x0cc\x08a"    // decomposed form (A (41) followed by ring)
#define ua  "\x0c3\x0a5"         // danish lower case a with ring above (as in blaabaergroed)
#define uad "\x061\x0cc\x08a"    // decomposed form (a (41) followed by ring)

TEST(TestQueryCaseSensitivity)
{
    TupleTableType ttt;

    ttt.add(1, "BLAAbaergroed");
    ttt.add(1, "BLAAbaergroedandMORE");
    ttt.add(1, "BLAAbaergroed2");

    TupleTableType::Query q1 = ttt.where().second.equal("blaabaerGROED", false);
    TupleTableType::View tv1 = q1.find_all();
    CHECK_EQUAL(1, tv1.size());
    CHECK_EQUAL(0, tv1.get_source_ndx(0));
}

#if (defined(_WIN32) || defined(__WIN32__) || defined(_WIN64))

TEST(TestQueryUnicode2)
{
    TupleTableType ttt;

    ttt.add(1, uY);
    ttt.add(1, uYd);
    ttt.add(1, uy);
    ttt.add(1, uyd);

    TupleTableType::Query q1 = ttt.where().second.equal(uY, false);
    TupleTableType::View tv1 = q1.find_all();
    CHECK_EQUAL(2, tv1.size());
    CHECK_EQUAL(0, tv1.get_source_ndx(0));
    CHECK_EQUAL(2, tv1.get_source_ndx(1));

    TupleTableType::Query q2 = ttt.where().second.equal(uYd, false);
    TupleTableType::View tv2 = q2.find_all();
    CHECK_EQUAL(2, tv2.size());
    CHECK_EQUAL(1, tv2.get_source_ndx(0));
    CHECK_EQUAL(3, tv2.get_source_ndx(1));

    TupleTableType::Query q3 = ttt.where().second.equal(uYd, true);
    TupleTableType::View tv3 = q3.find_all();
    CHECK_EQUAL(1, tv3.size());
    CHECK_EQUAL(1, tv3.get_source_ndx(0));
}

TEST(TestQueryUnicode3)
{
    TupleTableType ttt;

    ttt.add(1, uA);
    ttt.add(1, uAd);
    ttt.add(1, ua);
    ttt.add(1, uad);

    TupleTableType::Query q1 = ttt.where().second.equal(uA, false);
    TupleTableType::View tv1 = q1.find_all();
    CHECK_EQUAL(2, tv1.size());
    CHECK_EQUAL(0, tv1.get_source_ndx(0));
    CHECK_EQUAL(2, tv1.get_source_ndx(1));

    TupleTableType::Query q2 = ttt.where().second.equal(ua, false);
    TupleTableType::View tv2 = q2.find_all();
    CHECK_EQUAL(2, tv2.size());
    CHECK_EQUAL(0, tv2.get_source_ndx(0));
    CHECK_EQUAL(2, tv2.get_source_ndx(1));


    TupleTableType::Query q3 = ttt.where().second.equal(uad, false);
    TupleTableType::View tv3 = q3.find_all();
    CHECK_EQUAL(2, tv3.size());
    CHECK_EQUAL(1, tv3.get_source_ndx(0));
    CHECK_EQUAL(3, tv3.get_source_ndx(1));

    TupleTableType::Query q4 = ttt.where().second.equal(uad, true);
    TupleTableType::View tv4 = q4.find_all();
    CHECK_EQUAL(1, tv4.size());
    CHECK_EQUAL(3, tv4.get_source_ndx(0));
}

#endif

TEST(TestQueryFindAll_BeginsUNICODE)
{
    TupleTableType ttt;

    ttt.add(0, uad "fo");
    ttt.add(0, uad "foo");
    ttt.add(0, uad "foobar");

    TupleTableType::Query q1 = ttt.where().second.begins_with(uad "foo");
    TupleTableType::View tv1 = q1.find_all();
    CHECK_EQUAL(2, tv1.size());
    CHECK_EQUAL(1, tv1.get_source_ndx(0));
    CHECK_EQUAL(2, tv1.get_source_ndx(1));
}


TEST(TestQueryFindAll_EndsUNICODE)
{
    TupleTableType ttt;

    ttt.add(0, "barfo");
    ttt.add(0, "barfoo" uad);
    ttt.add(0, "barfoobar");

    TupleTableType::Query q1 = ttt.where().second.ends_with("foo" uad);
    TupleTableType::View tv1 = q1.find_all();
    CHECK_EQUAL(1, tv1.size());
    CHECK_EQUAL(1, tv1.get_source_ndx(0));

    TupleTableType::Query q2 = ttt.where().second.ends_with("foo" uAd, false);
    TupleTableType::View tv2 = q2.find_all();
    CHECK_EQUAL(1, tv2.size());
    CHECK_EQUAL(1, tv2.get_source_ndx(0));
}


TEST(TestQueryFindAll_ContainsUNICODE)
{
    TupleTableType ttt;

    ttt.add(0, uad "foo");
    ttt.add(0, uad "foobar");
    ttt.add(0, "bar" uad "foo");
    ttt.add(0, uad "bar" uad "foobaz");
    ttt.add(0, uad "fo");
    ttt.add(0, uad "fobar");
    ttt.add(0, uad "barfo");

    TupleTableType::Query q1 = ttt.where().second.contains(uad "foo");
    TupleTableType::View tv1 = q1.find_all();
    CHECK_EQUAL(4, tv1.size());
    CHECK_EQUAL(0, tv1.get_source_ndx(0));
    CHECK_EQUAL(1, tv1.get_source_ndx(1));
    CHECK_EQUAL(2, tv1.get_source_ndx(2));
    CHECK_EQUAL(3, tv1.get_source_ndx(3));

    TupleTableType::Query q2 = ttt.where().second.contains(uAd "foo", false);
    TupleTableType::View tv2 = q1.find_all();
    CHECK_EQUAL(4, tv2.size());
    CHECK_EQUAL(0, tv2.get_source_ndx(0));
    CHECK_EQUAL(1, tv2.get_source_ndx(1));
    CHECK_EQUAL(2, tv2.get_source_ndx(2));
    CHECK_EQUAL(3, tv2.get_source_ndx(3));
}

TEST(TestQuerySyntaxCheck)
{
    TupleTableType ttt;
    string s;

    ttt.add(1, "a");
    ttt.add(2, "a");
    ttt.add(3, "X");

    TupleTableType::Query q1 = ttt.where().first.equal(2).end_group();
    s = q1.validate();
    CHECK(s != "");

    TupleTableType::Query q2 = ttt.where().group().group().first.equal(2).end_group();
    s = q2.validate();
    CHECK(s != "");

    TupleTableType::Query q3 = ttt.where().first.equal(2).Or();
    s = q3.validate();
    CHECK(s != "");

    TupleTableType::Query q4 = ttt.where().Or().first.equal(2);
    s = q4.validate();
    CHECK(s != "");

    TupleTableType::Query q5 = ttt.where().first.equal(2);
    s = q5.validate();
    CHECK(s == "");

    TupleTableType::Query q6 = ttt.where().group().first.equal(2);
    s = q6.validate();
    CHECK(s != "");

// FIXME: Work is currently underway to fully support locale
// indenepdent case folding as defined by Unicode. Reenable this test
// when is becomes available.
/*
    TupleTableType::Query q7 = ttt.where().second.equal("\xa0", false);
#ifdef TIGHTDB_DEBUG
    s = q7.Verify();
    CHECK(s != "");
#endif
*/
}

TEST(TestTV)
{
    TupleTableType t;
    t.add(1, "a");
    t.add(2, "a");
    t.add(3, "c");

    TupleTableType::View v = t.where().first.greater(1).find_all();

    TupleTableType::Query q1 = t.where().tableview(v);
    CHECK_EQUAL(2, q1.count());

    TupleTableType::Query q3 = t.where().tableview(v).second.equal("a");
    CHECK_EQUAL(1, q3.count());

    TupleTableType::Query q4 = t.where().tableview(v).first.between(3,6);
    CHECK_EQUAL(1, q4.count());
}

TEST(TestQuery_sum_min_max_avg)
{
    TupleTableType t;
    t.add(1, "a");
    t.add(2, "b");
    t.add(3, "c");

    CHECK_EQUAL(6, t.where().first.sum());
    CHECK_EQUAL(1, t.where().first.minimum());
    CHECK_EQUAL(3, t.where().first.maximum());
    CHECK_EQUAL(2, t.where().first.average());

    size_t cnt;
    CHECK_EQUAL(0, t.where().first.sum(&cnt, 0, 0));
    CHECK_EQUAL(0, cnt);
    CHECK_EQUAL(0, t.where().first.sum(&cnt, 1, 1));
    CHECK_EQUAL(0, cnt);
    CHECK_EQUAL(0, t.where().first.sum(&cnt, 2, 2));
    CHECK_EQUAL(0, cnt);

    CHECK_EQUAL(1, t.where().first.sum(&cnt, 0, 1));
    CHECK_EQUAL(1, cnt);
    CHECK_EQUAL(2, t.where().first.sum(&cnt, 1, 2));
    CHECK_EQUAL(1, cnt);
    CHECK_EQUAL(3, t.where().first.sum(&cnt, 2, 3));
    CHECK_EQUAL(1, cnt);

    CHECK_EQUAL(3, t.where().first.sum(&cnt, 0, 2));
    CHECK_EQUAL(2, cnt);
    CHECK_EQUAL(5, t.where().first.sum(&cnt, 1, 3));
    CHECK_EQUAL(2, cnt);

    CHECK_EQUAL(6, t.where().first.sum(&cnt, 0, 3));
    CHECK_EQUAL(3, cnt);
    CHECK_EQUAL(6, t.where().first.sum(&cnt, 0, size_t(-1)));
    CHECK_EQUAL(3, cnt);
}

TEST(TestQuery_avg)
{
    TupleTableType t;
    size_t cnt;
    t.add(10, "a");
    CHECK_EQUAL(10, t.where().first.average());
    t.add(30, "b");
    CHECK_EQUAL(20, t.where().first.average());

    CHECK_EQUAL(0, t.where().first.average(NULL, 0, 0));     // none
    CHECK_EQUAL(0, t.where().first.average(NULL, 1, 1));     // none
    CHECK_EQUAL(20,t.where().first.average(NULL, 0, 2));     // both
    CHECK_EQUAL(20,t.where().first.average(NULL, 0, -1));     // both

    CHECK_EQUAL(10,t.where().first.average(&cnt, 0, 1));     // first

    CHECK_EQUAL(30,t.where().first.sum(NULL, 1, 2));     // second
    CHECK_EQUAL(30,t.where().first.average(NULL, 1, 2));     // second
}

TEST(TestQuery_avg2)
{
    TupleTableType t;
    size_t cnt;

    t.add(10, "a");
    t.add(100, "b");
    t.add(20, "a");
    t.add(100, "b");
    t.add(100, "b");
    t.add(30, "a");
    TupleTableType::Query q = t.where().second.equal("a");
    CHECK_EQUAL(3, q.count());
    q.first.sum();

    CHECK_EQUAL(60, t.where().second.equal("a").first.sum());

    CHECK_EQUAL(0, t.where().second.equal("a").first.average(&cnt, 0, 0));
    CHECK_EQUAL(0, t.where().second.equal("a").first.average(&cnt, 1, 1));
    CHECK_EQUAL(0, t.where().second.equal("a").first.average(&cnt, 2, 2));
    CHECK_EQUAL(0, cnt);

    CHECK_EQUAL(10, t.where().second.equal("a").first.average(&cnt, 0, 1));
    CHECK_EQUAL(20, t.where().second.equal("a").first.average(&cnt, 1, 5));
    CHECK_EQUAL(30, t.where().second.equal("a").first.average(&cnt, 5, 6));
    CHECK_EQUAL(1, cnt);

    CHECK_EQUAL(15, t.where().second.equal("a").first.average(&cnt, 0, 3));
    CHECK_EQUAL(20, t.where().second.equal("a").first.average(&cnt, 2, 5));
    CHECK_EQUAL(1, cnt);

    CHECK_EQUAL(20, t.where().second.equal("a").first.average(&cnt));
    CHECK_EQUAL(3, cnt);
    CHECK_EQUAL(15, t.where().second.equal("a").first.average(&cnt, 0, 3));
    CHECK_EQUAL(2, cnt);
    CHECK_EQUAL(20, t.where().second.equal("a").first.average(&cnt, 0, size_t(-1)));
    CHECK_EQUAL(3, cnt);
}


TEST(TestQuery_OfByOne)
{
    TupleTableType t;
    for (size_t i = 0; i < TIGHTDB_MAX_LIST_SIZE * 2; ++i) {
        t.add(1, "a");
    }

    // Top
    t[0].first = 0;
    size_t res = t.where().first.equal(0).find();
    CHECK_EQUAL(0, res);
    t[0].first = 1; // reset

    // Before split
    t[TIGHTDB_MAX_LIST_SIZE-1].first = 0;
    res = t.where().first.equal(0).find();
    CHECK_EQUAL(TIGHTDB_MAX_LIST_SIZE-1, res);
    t[TIGHTDB_MAX_LIST_SIZE-1].first = 1; // reset

    // After split
    t[TIGHTDB_MAX_LIST_SIZE].first = 0;
    res = t.where().first.equal(0).find();
    CHECK_EQUAL(TIGHTDB_MAX_LIST_SIZE, res);
    t[TIGHTDB_MAX_LIST_SIZE].first = 1; // reset

    // Before end
    const size_t last_pos = (TIGHTDB_MAX_LIST_SIZE*2)-1;
    t[last_pos].first = 0;
    res = t.where().first.equal(0).find();
    CHECK_EQUAL(last_pos, res);
}

TEST(TestQuery_Const)
{
    TupleTableType t;
    t.add(10, "a");
    t.add(100, "b");
    t.add(20, "a");

    const TupleTableType& const_table = t;

    const size_t count = const_table.where().second.equal("a").count();
    CHECK_EQUAL(2, count);

    //TODO: Should not be possible
    const_table.where().second.equal("a").remove();
}

namespace {

TIGHTDB_TABLE_2(PhoneTable,
                type,   String,
                number, String)

TIGHTDB_TABLE_4(EmployeeTable,
                name,   String,
                age,    Int,
                hired,  Bool,
                phones, Subtable<PhoneTable>)

} // anonymous namespace

TEST(TestQuery_Subtables_Typed)
{
    // Create table
    EmployeeTable employees;

    // Add initial rows
    employees.add("joe", 42, false, NULL);
    employees[0].phones->add("home", "324-323-3214");
    employees[0].phones->add("work", "321-564-8678");

    employees.add("jessica", 22, true, NULL);
    employees[1].phones->add("mobile", "434-426-4646");
    employees[1].phones->add("school", "345-543-5345");

    // Do a query
    EmployeeTable::Query q = employees.where().hired.equal(true);
    EmployeeTable::View view = q.find_all();

    // Verify result
    CHECK(view.size() == 1 && view[0].name == "jessica");
}


TEST(TestQuery_AllTypes_DynamicallyTyped)
{
    Table table;
    {
        Spec& spec = table.get_spec();
        spec.add_column(type_Bool,     "boo");
        spec.add_column(type_Int,      "int");
        spec.add_column(type_Float,    "flt");
        spec.add_column(type_Double,   "dbl");
        spec.add_column(type_String,   "str");
        spec.add_column(type_Binary,   "bin");
        spec.add_column(type_DateTime, "dat");
        {
            Spec subspec = spec.add_subtable_column("tab");
            subspec.add_column(type_Int, "sub_int");
        }
        spec.add_column(type_Mixed,  "mix");
    }
    table.update_from_spec();

    const char bin[4] = { 0, 1, 2, 3 };
    BinaryData bin1(bin, sizeof bin / 2);
    BinaryData bin2(bin, sizeof bin);
    time_t time_now = time(0);
    Mixed mix_int(int64_t(1));
    Mixed mix_subtab((Mixed::subtable_tag()));

    table.add_empty_row();
    table.set_bool    (0, 0, false);
    table.set_int     (1, 0, 54);
    table.set_float   (2, 0, 0.7f);
    table.set_double  (3, 0, 0.8);
    table.set_string  (4, 0, "foo");
    table.set_binary  (5, 0, bin1);
    table.set_datetime(6, 0, 0);
    table.set_mixed   (8, 0, mix_int);

    table.add_empty_row();
    table.set_bool    (0, 1, true);
    table.set_int     (1, 1, 506);
    table.set_float   (2, 1, 7.7f);
    table.set_double  (3, 1, 8.8);
    table.set_string  (4, 1, "banach");
    table.set_binary  (5, 1, bin2);
    table.set_datetime(6, 1, time_now);
    TableRef subtab = table.get_subtable(7, 1);
    subtab->add_empty_row();
    subtab->set_int(0, 0, 100);
    table.set_mixed  (8, 1, mix_subtab);

    CHECK_EQUAL(1, table.where().equal(0, false).count());
    CHECK_EQUAL(1, table.where().equal(1, int64_t(54)).count());
    CHECK_EQUAL(1, table.where().equal(2, 0.7f).count());
    CHECK_EQUAL(1, table.where().equal(3, 0.8).count());
    CHECK_EQUAL(1, table.where().equal(4, "foo").count());
    CHECK_EQUAL(1, table.where().equal(5, bin1).count());
    CHECK_EQUAL(1, table.where().equal_datetime(6, 0).count());
//    CHECK_EQUAL(1, table.where().equal(7, subtab).count());
//    CHECK_EQUAL(1, table.where().equal(8, mix_int).count());

    Query query = table.where().equal(0, false);

    CHECK_EQUAL(54, query.minimum_int(1));
    CHECK_EQUAL(54, query.maximum_int(1));
    CHECK_EQUAL(54, query.sum_int(1));
    CHECK_EQUAL(54, query.average_int(1));

    CHECK_EQUAL(0.7f, query.minimum_float(2));
    CHECK_EQUAL(0.7f, query.maximum_float(2));
    CHECK_EQUAL(0.7f, query.sum_float(2));
    CHECK_EQUAL(0.7f, query.average_float(2));

    CHECK_EQUAL(0.8, query.minimum_double(3));
    CHECK_EQUAL(0.8, query.maximum_double(3));
    CHECK_EQUAL(0.8, query.sum_double(3));
    CHECK_EQUAL(0.8, query.average_double(3));
}


namespace {
TIGHTDB_TABLE_1(TestQuerySub,
                age,  Int)

TIGHTDB_TABLE_9(TestQueryAllTypes,
                bool_col,   Bool,
                int_col,    Int,
                float_col,  Float,
                double_col, Double,
                string_col, String,
                binary_col, Binary,
                date_col,   DateTime,
                table_col,  Subtable<TestQuerySub>,
                mixed_col,  Mixed)
}

TEST(TestQuery_AllTypes_StaticallyTyped)
{
    TestQueryAllTypes table;

    const char bin[4] = { 0, 1, 2, 3 };
    BinaryData bin1(bin, sizeof bin / 2);
    BinaryData bin2(bin, sizeof bin);
    time_t time_now = time(0);
    TestQuerySub subtab;
    subtab.add(100);
    Mixed mix_int(int64_t(1));
    Mixed mix_subtab((Mixed::subtable_tag()));

    table.add(false,  54, 0.7f, 0.8, "foo",    bin1, 0,        0,       mix_int);
    table.add(true,  506, 7.7f, 8.8, "banach", bin2, time_now, &subtab, mix_subtab);

    CHECK_EQUAL(1, table.where().bool_col.equal(false).count());
    CHECK_EQUAL(1, table.where().int_col.equal(54).count());
    CHECK_EQUAL(1, table.where().float_col.equal(0.7f).count());
    CHECK_EQUAL(1, table.where().double_col.equal(0.8).count());
    CHECK_EQUAL(1, table.where().string_col.equal("foo").count());
    CHECK_EQUAL(1, table.where().binary_col.equal(bin1).count());
    CHECK_EQUAL(1, table.where().date_col.equal(0).count());
//    CHECK_EQUAL(1, table.where().table_col.equal(subtab).count());
//    CHECK_EQUAL(1, table.where().mixed_col.equal(mix_int).count());

    TestQueryAllTypes::Query query = table.where().bool_col.equal(false);

    CHECK_EQUAL(54, query.int_col.minimum());
    CHECK_EQUAL(54, query.int_col.maximum());
    CHECK_EQUAL(54, query.int_col.sum());
    CHECK_EQUAL(54, query.int_col.average());

    CHECK_EQUAL(0.7f, query.float_col.minimum());
    CHECK_EQUAL(0.7f, query.float_col.maximum());
    CHECK_EQUAL(0.7f, query.float_col.sum());
    CHECK_EQUAL(0.7f, query.float_col.average());

    CHECK_EQUAL(0.8, query.double_col.minimum());
    CHECK_EQUAL(0.8, query.double_col.maximum());
    CHECK_EQUAL(0.8, query.double_col.sum());
    CHECK_EQUAL(0.8, query.double_col.average());
}


TEST(Query_ref_counting)
{
    Table* t = LangBindHelper::new_table();
    t->add_column(type_Int, "myint");
    t->insert_int(0, 0, 12);
    t->insert_done();

    Query q = t->where();

    LangBindHelper::unbind_table_ref(t);

    // Now try to access Query and see that the Table is still alive
    TableView tv = q.find_all();
    CHECK_EQUAL(1, tv.size());
}

#endif // TEST_QUERY<|MERGE_RESOLUTION|>--- conflicted
+++ resolved
@@ -486,12 +486,7 @@
     for(int iter = 1; iter < 20 * (TEST_DURATION * TEST_DURATION * TEST_DURATION + 1); iter++)
     {
         // Keep at least '* 20' else some tests will give 0 matches and bad coverage
-<<<<<<< HEAD
-        const size_t rows = 1 + ((size_t)rand() * (size_t)rand()) % (TIGHTDB_MAX_LIST_SIZE * 20 * (TEST_DURATION * TEST_DURATION * TEST_DURATION + 1));
-=======
-        const size_t rows = 1 + size_t(rand() * rand()) % (TIGHTDB_MAX_LIST_SIZE * 20 * (TEST_DURATION * TEST_DURATION * TEST_DURATION + 1));
->>>>>>> 24cc3e02
-        Table table;
+        const size_t rows = 1 + size_t(rand() * rand()) % (TIGHTDB_MAX_LIST_SIZE * 20 * (TEST_DURATION * TEST        Table table;
         table.add_column(type_Int, "first");
         table.add_column(type_Int, "second");
         table.add_column(type_Int, "third");
