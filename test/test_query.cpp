--- conflicted
+++ resolved
@@ -8603,7 +8603,6 @@
     }
 }
 
-<<<<<<< HEAD
 TEST(Query_Timestamp)
 {
     size_t match;
@@ -8740,7 +8739,7 @@
 
     match = (second == Timestamp(null{})).find();
     CHECK_EQUAL(match, 0);
-=======
+
 // Ensure that coyping a Query copies a restricting TableView if the query owns the view.
 TEST(Query_CopyRestrictingTableViewWhenOwned)
 {
@@ -8860,6 +8859,5 @@
         auto version = q.sync_view_if_needed();
         CHECK_EQUAL(bool(version), false);
     }
->>>>>>> a262c287
 }
 #endif // TEST_QUERY