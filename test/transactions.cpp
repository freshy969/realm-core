--- conflicted
+++ resolved
@@ -440,7 +440,7 @@
 
     // Verify database contents
     size_t table1_theta_size = 0;
-    for (int i=0; i<num_threads; ++i) table1_theta_size += 13 / (1+i) * 8;
+    for (int i=0; i<num_threads; ++i) table1_theta_size += (1 + 13 / (1+i)) * 8;
     table1_theta_size *= num_rounds;
     table1_theta_size += 2;
 
@@ -467,19 +467,12 @@
     CHECK(table[1].theta.is_subtable<MyTable>());
 
     {
-<<<<<<< HEAD
         MySubtable::ConstRef subtable = table[0].eta;
         CHECK_EQUAL(num_threads*num_rounds*2, subtable[0].foo);
         CHECK_EQUAL(size_t(num_threads), subtable[0].bar->size());
         CHECK_EQUAL(100, subtable[1].foo);
         CHECK_EQUAL(0u,  subtable[1].bar->size());
         CHECK_EQUAL(0u,  subtable[2].bar->size());
-=======
-        size_t table1_theta_size = 0;
-        for (int i=0; i<num_threads; ++i) table1_theta_size += (1 + 13 / (1+i)) * 8;
-        table1_theta_size *= num_rounds;
-        table1_theta_size += 2;
->>>>>>> 0007b83f
 
         MySubsubtable::ConstRef subsubtable = subtable[0].bar;
         for (int i=0; i<num_threads; ++i) {
