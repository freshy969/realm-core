--- conflicted
+++ resolved
@@ -128,11 +128,7 @@
     // database file yet because there has not yet been write-access to 
     // it. Avoiding instantiation is an optimization to save space, etc.
     bool is_degenerate() const TIGHTDB_NOEXCEPT { return m_columns.m_data == NULL; }
-<<<<<<< HEAD
-
-=======
-    
->>>>>>> da9f25b3
+
     /// A shared spec is a column specification that in general
     /// applies to many tables. A table is not allowed to directly
     /// modify its own spec if it is shared. A shared spec may only be
