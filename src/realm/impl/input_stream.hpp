/*************************************************************************
 *
 * Copyright 2016 Realm Inc.
 *
 * Licensed under the Apache License, Version 2.0 (the "License");
 * you may not use this file except in compliance with the License.
 * You may obtain a copy of the License at
 *
 * http://www.apache.org/licenses/LICENSE-2.0
 *
 * Unless required by applicable law or agreed to in writing, software
 * distributed under the License is distributed on an "AS IS" BASIS,
 * WITHOUT WARRANTIES OR CONDITIONS OF ANY KIND, either express or implied.
 * See the License for the specific language governing permissions and
 * limitations under the License.
 *
 **************************************************************************/

#ifndef REALM_IMPL_INPUT_STREAM_HPP
#define REALM_IMPL_INPUT_STREAM_HPP

#include <algorithm>

#include <realm/binary_data.hpp>
#include <realm/impl/continuous_transactions_history.hpp>
#include <realm/util/buffer.hpp>


namespace realm {
namespace _impl {


class InputStream {
public:
    /// Read bytes from this input stream and place them in the specified
    /// buffer. The returned value is the actual number of bytes that were read,
    /// and this is some number `n` such that `n <= min(size, m)` where `m` is
    /// the number of bytes that could have been read from this stream before
    /// reaching its end. Also, `n` cannot be zero unless `m` or `size` is
    /// zero. The intention is that `size` should be non-zero, a the return
    /// value used as the end-of-input indicator.
    ///
    /// Implementations are only allowed to block (put the calling thread to
    /// sleep) up until the point in time where the first byte can be made
    /// availble.
    virtual size_t read(char* buffer, size_t size) = 0;

    virtual ~InputStream() noexcept
    {
    }
};


class SimpleInputStream : public InputStream {
public:
    SimpleInputStream(const char* data, size_t size) noexcept
        : m_ptr(data)
        , m_end(data + size)
    {
    }
    size_t read(char* buffer, size_t size) override
    {
        size_t n = std::min(size, size_t(m_end - m_ptr));
        const char* begin = m_ptr;
        m_ptr += n;
        const char* end = m_ptr;
        std::copy(begin, end, buffer);
        return n;
    }

private:
    const char* m_ptr;
    const char* const m_end;
};


class NoCopyInputStream {
public:
    /// \return if any bytes was read.
    /// A value of false indicates end-of-input.
    /// If return value is true, \a begin and \a end are
    /// updated to reflect the start and limit of a
    /// contiguous memory chunk.
    virtual bool next_block(const char*& begin, const char*& end) = 0;

    virtual ~NoCopyInputStream() noexcept
    {
    }
};


class NoCopyInputStreamAdaptor : public NoCopyInputStream {
public:
    NoCopyInputStreamAdaptor(InputStream& in, char* buffer, size_t buffer_size) noexcept
        : m_in(in)
        , m_buffer(buffer)
        , m_buffer_size(buffer_size)
    {
    }
    bool next_block(const char*& begin, const char*& end) override
    {
        size_t n = m_in.read(m_buffer, m_buffer_size);
        begin = m_buffer;
        end = m_buffer + n;
        return n;
    }

private:
    InputStream& m_in;
    char* m_buffer;
    size_t m_buffer_size;
};


class SimpleNoCopyInputStream : public NoCopyInputStream {
public:
    SimpleNoCopyInputStream(const char* data, size_t size)
        : m_data(data)
        , m_size(size)
    {
    }

    bool next_block(const char*& begin, const char*& end) override
    {
        if (m_size == 0)
            return 0;
        size_t size = m_size;
        begin = m_data;
        end = m_data + size;
        m_size = 0;
        return size;
    }

private:
    const char* m_data;
    size_t m_size;
};

class MultiLogNoCopyInputStream : public NoCopyInputStream {
public:
    MultiLogNoCopyInputStream(const BinaryData* logs_begin, const BinaryData* logs_end)
        : m_logs_begin(logs_begin)
        , m_logs_end(logs_end)
    {
        if (m_logs_begin != m_logs_end)
            m_curr_buf_remaining_size = m_logs_begin->size();
    }

    size_t read(char* buffer, size_t size)
    {
        if (m_logs_begin == m_logs_end)
            return 0;
        for (;;) {
            if (m_curr_buf_remaining_size > 0) {
                size_t offset = m_logs_begin->size() - m_curr_buf_remaining_size;
                const char* data = m_logs_begin->data() + offset;
                size_t size_2 = std::min(m_curr_buf_remaining_size, size);
                m_curr_buf_remaining_size -= size_2;
                // FIXME: Eliminate the need for copying by changing the API of
                // Replication::InputStream such that blocks can be handed over
                // without copying. This is a straight forward change, but the
                // result is going to be more complicated and less conventional.
                std::copy(data, data + size_2, buffer);
                return size_2;
            }

            ++m_logs_begin;
            if (m_logs_begin == m_logs_end)
                return 0;
            m_curr_buf_remaining_size = m_logs_begin->size();
        }
    }

    bool next_block(const char*& begin, const char*& end) override
    {
        while (m_logs_begin < m_logs_end) {
            size_t result = m_logs_begin->size();
            const char* data = m_logs_begin->data();
            m_logs_begin++;
            if (result == 0)
                continue; // skip empty blocks
            begin = data;
            end = data + result;
            return result;
        }
        return 0;
    }

private:
    const BinaryData* m_logs_begin;
    const BinaryData* m_logs_end;
    size_t m_curr_buf_remaining_size;
};


class ChangesetInputStream : public NoCopyInputStream {
public:
    using version_type = History::version_type;
<<<<<<< HEAD
    static constexpr unsigned NB_BUFFERS = 8;

    ChangesetInputStream(History& hist, version_type begin_version, version_type end_version)
        : m_history(hist), m_begin_version(begin_version), m_end_version(end_version)
    {
        get_changeset();
    }

    bool next_block(const char*& begin, const char*& end) override
    {
        while (m_valid) {
            BinaryData actual = m_changesets_begin->get_next();

            if (actual.size() > 0) {
                begin = actual.data();
                end = actual.data() + actual.size();
                return true;
            }

            m_changesets_begin++;

            if (REALM_UNLIKELY(m_changesets_begin == m_changesets_end)) {
                get_changeset();
            }
        }
        return false;  // End of input
    }
=======
    ChangesetInputStream(History&, version_type begin_version, version_type end_version);
    size_t next_block(const char*& begin, const char*& end) override;
>>>>>>> 107a3876

private:
    History& m_history;
    version_type m_begin_version, m_end_version;
    BinaryIterator m_changesets[NB_BUFFERS]; // Buffer
    BinaryIterator* m_changesets_begin = nullptr;
    BinaryIterator* m_changesets_end = nullptr;
    bool m_valid;

<<<<<<< HEAD
    void get_changeset()
    {
        auto versions_to_get = m_end_version - m_begin_version;
        m_valid = versions_to_get > 0;
        if (m_valid) {
            if (versions_to_get > NB_BUFFERS)
                versions_to_get = NB_BUFFERS;
            version_type end_version = m_begin_version + versions_to_get;
            m_history.get_changesets(m_begin_version, end_version, m_changesets);
            m_begin_version = end_version;
            m_changesets_begin = m_changesets;
            m_changesets_end = m_changesets_begin + versions_to_get;
=======
inline ChangesetInputStream::ChangesetInputStream(History& hist, version_type begin_version, version_type end_version)
    : m_history(hist)
    , m_begin_version(begin_version)
    , m_end_version(end_version)
{
}

inline size_t ChangesetInputStream::next_block(const char*& begin, const char*& end)
{
    for (;;) {
        if (REALM_UNLIKELY(m_changesets_begin == m_changesets_end)) {
            if (m_begin_version == m_end_version)
                return 0; // End of input
            version_type n = sizeof m_changesets / sizeof m_changesets[0];
            version_type avail = m_end_version - m_begin_version;
            if (n > avail)
                n = avail;
            version_type end_version = m_begin_version + n;
            m_history.get_changesets(m_begin_version, end_version, m_changesets);
            m_begin_version = end_version;
            m_changesets_begin = m_changesets;
            m_changesets_end = m_changesets_begin + n;
        }

        BinaryData changeset = *m_changesets_begin++;
        if (changeset.size() > 0) {
            begin = changeset.data();
            end = changeset.data() + changeset.size();
            return changeset.size();
>>>>>>> 107a3876
        }
    }
};

} // namespace _impl
} // namespace realm

#endif // REALM_IMPL_INPUT_STREAM_HPP<|MERGE_RESOLUTION|>--- conflicted
+++ resolved
@@ -196,7 +196,6 @@
 class ChangesetInputStream : public NoCopyInputStream {
 public:
     using version_type = History::version_type;
-<<<<<<< HEAD
     static constexpr unsigned NB_BUFFERS = 8;
 
     ChangesetInputStream(History& hist, version_type begin_version, version_type end_version)
@@ -224,10 +223,6 @@
         }
         return false;  // End of input
     }
-=======
-    ChangesetInputStream(History&, version_type begin_version, version_type end_version);
-    size_t next_block(const char*& begin, const char*& end) override;
->>>>>>> 107a3876
 
 private:
     History& m_history;
@@ -237,7 +232,6 @@
     BinaryIterator* m_changesets_end = nullptr;
     bool m_valid;
 
-<<<<<<< HEAD
     void get_changeset()
     {
         auto versions_to_get = m_end_version - m_begin_version;
@@ -250,37 +244,6 @@
             m_begin_version = end_version;
             m_changesets_begin = m_changesets;
             m_changesets_end = m_changesets_begin + versions_to_get;
-=======
-inline ChangesetInputStream::ChangesetInputStream(History& hist, version_type begin_version, version_type end_version)
-    : m_history(hist)
-    , m_begin_version(begin_version)
-    , m_end_version(end_version)
-{
-}
-
-inline size_t ChangesetInputStream::next_block(const char*& begin, const char*& end)
-{
-    for (;;) {
-        if (REALM_UNLIKELY(m_changesets_begin == m_changesets_end)) {
-            if (m_begin_version == m_end_version)
-                return 0; // End of input
-            version_type n = sizeof m_changesets / sizeof m_changesets[0];
-            version_type avail = m_end_version - m_begin_version;
-            if (n > avail)
-                n = avail;
-            version_type end_version = m_begin_version + n;
-            m_history.get_changesets(m_begin_version, end_version, m_changesets);
-            m_begin_version = end_version;
-            m_changesets_begin = m_changesets;
-            m_changesets_end = m_changesets_begin + n;
-        }
-
-        BinaryData changeset = *m_changesets_begin++;
-        if (changeset.size() > 0) {
-            begin = changeset.data();
-            end = changeset.data() + changeset.size();
-            return changeset.size();
->>>>>>> 107a3876
         }
     }
 };
