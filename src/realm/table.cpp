#define _CRT_SECURE_NO_WARNINGS
#include <limits>
#include <stdexcept>
#include <iostream>
#include <iomanip>
#include <fstream>
#include <sstream>

#include <realm/util/features.h>
#include <realm/util/miscellaneous.hpp>
#include <realm/impl/destroy_guard.hpp>
#include <realm/exceptions.hpp>
#include <realm/table.hpp>
#include <realm/descriptor.hpp>
#include <realm/alloc_slab.hpp>
#include <realm/column.hpp>
#include <realm/column_string.hpp>
#include <realm/column_string_enum.hpp>
#include <realm/column_binary.hpp>
#include <realm/column_table.hpp>
#include <realm/column_mixed.hpp>
#include <realm/column_link.hpp>
#include <realm/column_linklist.hpp>
#include <realm/column_backlink.hpp>
#include <realm/index_string.hpp>
#include <realm/group.hpp>
#include <realm/link_view.hpp>
#include <realm/replication.hpp>
#include <realm/table_view.hpp>
#include <realm/query_engine.hpp>

/// \page AccessorConsistencyLevels
///
/// These are the three important levels of consistency of a hierarchy of
/// Realm accessors rooted in a common group accessor (tables, columns, rows,
/// descriptors, arrays):
///
/// ### Fully Consistent Accessor Hierarchy (or just "Full Consistency")
///
/// All attached accessors are in a fully valid state and can be freely used by
/// the application. From the point of view of the application, the accessor
/// hierarchy remains in this state as long as no library function throws.
///
/// If a library function throws, and the exception is one that is considered
/// part of the API, such as util::File::NotFound, then the accessor hierarchy
/// remains fully consistent. In all other cases, such as when a library
/// function fails because of memory exhaustion, and it throws std::bad_alloc,
/// the application may no longer assume anything beyond minimal consistency.
///
/// ### Minimally Consistent Accessor Hierarchy (or just "Minimal Consistency")
///
/// No correspondence between the accessor states and the underlying node
/// structure can be assumed, but all parent and child accessor references are
/// valid (i.e., not dangling). There are specific additional guarantees, but
/// only on some parts of the internal accessors states, and only on some parts
/// of the structural state.
///
/// This level of consistency is guaranteed at all times, and it is also the
/// **maximum** that may be assumed by the application after a library function
/// fails by throwing an unexpected exception (such as std::bad_alloc). It is
/// also the **minimum** level of consistency that is required to be able to
/// properly destroy the accessor objects (manually, or as a result of stack
/// unwinding).
///
/// It is supposed to be a library-wide invariant that an accessor hierarchy is
/// at least minimally consistent, but so far, only some parts of the library
/// conform to it.
///
/// Note: With proper use, and maintenance of Minimal Consistency, it is
/// possible to ensure that no memory is leaked after a group accessor is
/// destroyed, even after a library function has failed because of memory
/// exhaustion. This is possible because the underlying nodes are allocated in
/// the context of the group, and they can all be freed by the group when it is
/// destroyed. On the other hand, when working with free-standing tables, each
/// underlying node is allocated individually on the heap, so in this case we
/// cannot prevent memory leaks, because there is no way of knowing what to free
/// when the table accessor is destroyed.
///
/// ### Structurally Correspondent Accessor Hierarchy (or simply "Structural Correspondence")
///
/// The structure of the accessor hierarchy is in agreement with the underlying
/// node structure, but the refs (references to underlying nodes) are generally
/// not valid, and certain other parts of the accessor states are also generally
/// not valid. This state of consistency is important mainly during the
/// advancing of read transactions (implicit transactions), and is not exposed
/// to the application.
///
///
/// Below is a detailed specification of the requirements for Minimal
/// Consistency and for Structural Correspondence.
///
///
/// Minimally Consistent Accessor Hierarchy (accessor destruction)
/// --------------------------------------------------------------
///
/// This section defines a level of accessor consistency known as "Minimally
/// Consistent Accessor Hierarchy". It applies to a set of accessors rooted in a
/// common group. It does not imply any level of correspondance between the
/// state of the accessors and the underlying node structure. It enables safe
/// destruction of the accessor objects by requiring that the following items
/// are valid (the list may not yet be complete):
///
///  - Every allocated accessor is either a group accessor, or occurs as a
///    direct, or an indirect child of a group accessor.
///
///  - No allocated accessor occurs as a child more than once (for example, no
///    doublets are allowed in Group::m_table_accessors).
///
///  - The 'is_attached' property of array accessors (Array::m_data == 0). For
///    example, `Table::m_top` is attached if and only if that table accessor
///    was attached to a table with independent dynamic type.
///
///  - The 'parent' property of array accessors (Array::m_parent), but
///    crucially, **not** the `index_in_parent` property.
///
///  - The list of table accessors in a group accessor
///    (Group::m_table_accessors). All non-null pointers refer to existing table
///    accessors.
///
///  - The list of column accessors in a table acccessor (Table::m_cols). All
///    non-null pointers refer to existing column accessors.
///
///  - The 'root_array' property of a column accessor (ColumnBase::m_array). It
///    always refers to an existing array accessor. The exact type of that array
///    accessor must be determinable from the following properties of itself:
///    `is_inner_bptree_node` (Array::m_is_inner_bptree_node), `has_refs`
///    (Array::m_has_refs), and `context_flag` (Array::m_context_flag). This
///    allows for a column accessor to be properly destroyed.
///
///  - The map of subtable accessors in a column acccessor
///    (SubtableColumnBase:m_subtable_map). All pointers refer to existing
///    subtable accessors, but it is not required that the set of subtable
///    accessors referenced from a particular parent P conincide with the set of
///    subtables accessors specifying P as parent.
///
///  - The `descriptor` property of a table accesor (Table::m_descriptor). If it
///    is not null, then it refers to an existing descriptor accessor.
///
///  - The map of subdescriptor accessors in a descriptor accessor
///    (Descriptor::m_subdesc_map). All non-null pointers refer to existing
///    subdescriptor accessors.
///
///  - The `search_index` property of a column accesor (StringColumn::m_index,
///    StringEnumColumn::m_index). When it is non-null, it refers to an existing
///    search index accessor.
///
///
/// Structurally Correspondent Accessor Hierarchy (accessor reattachment)
/// ---------------------------------------------------------------------
///
/// This section defines what it means for an accessor hierarchy to be
/// "Structurally Correspondent". It applies to a set of accessors rooted in a
/// common group. The general idea is that the structure of the accessors must
/// match the underlying structure to such an extent that there is never any
/// doubt about which underlying node that corresponds with a particular
/// accessor. It is assumed that the accessor tree, and the underlying node
/// structure are structurally sound individually.
///
/// With this level of correspondence, it is possible to reattach the accessor
/// tree to the underlying node structure (Table::refresh_accessor_tree()).
///
/// While all the accessors in the tree must be in the attached state (before
/// reattachement), they are not required to refer to existing underlying nodes;
/// that is, their references **are** allowed to be dangling. Roughly speaking,
/// this means that the accessor tree must have been attached to a node
/// structure at some earlier point in time.
///
//
/// Requirements at group level:
///
///  - The number of tables in the underlying group must be equal to the number
///    of entries in `Group::m_table_accessors` in the group accessor.
///
///  - For each table in the underlying group, the corresponding entry in
///    `Table::m_table_accessors` (at same index) is either null, or points to a
///    table accessor that satisfies all the "requirements for a table".
///
/// Requirements for a table:
///
///  - The corresponding underlying table has independent descriptor if, and
///    only if `Table::m_top` is attached.
///
///  - The row index of every row accessor is strictly less than the number of
///    rows in the underlying table.
///
///  - If `Table::m_columns` is unattached (degenerate table), then
///    `Table::m_cols` is empty, otherwise the number of columns in the
///    underlying table is equal to the number of entries in `Table::m_cols`.
///
///  - Each entry in `Table::m_cols` is either null, or points to a column
///    accessor whose type agrees with the data type (realm::DataType) of the
///    corresponding underlying column (at same index).
///
///  - If a column accessor is of type `StringEnumColumn`, then the
///    corresponding underlying column must be an enumerated strings column (the
///    reverse is not required).
///
///  - If a column accessor is equipped with a search index accessor, then the
///    corresponding underlying column must be equipped with a search index (the
///    reverse is not required).
///
///  - For each entry in the subtable map of a column accessor there must be an
///    underlying subtable at column `i` and row `j`, where `i` is the index of
///    the column accessor in `Table::m_cols`, and `j` is the value of
///    `SubtableColumnBase::SubtableMap::entry::m_subtable_ndx`. The
///    corresponding subtable accessor must satisfy all the "requirements for a
///    table" with respect to that underlying subtable.
///
///  - It the table refers to a descriptor accessor (only possible for tables
///    with independent descriptor), then that descriptor accessor must satisfy
///    all the "requirements for a descriptor" with respect to the underlying
///    spec structure (of this table).
///
/// Requirements for a descriptor:
///
///  - For each entry in the subdescriptor map there must be an underlying
///    subspec at column `i`, where `i` is the value of
///    `Descriptor::subdesc_entry::m_column_ndx`. The corresponding
///    subdescriptor accessor must satisfy all the "requirements for a
///    descriptor" with respect to that underlying subspec.
///
/// The 'ndx_in_parent' property of most array accessors is required to be
/// valid. The exceptions are:
///
///  - The top array accessor of root tables (Table::m_top). Root tables are
///    tables with independent descriptor.
///
///  - The columns array accessor of subtables with shared descriptor
///    (Table::m_columns).
///
///  - The top array accessor of spec objects of subtables with shared
///    descriptor (Table::m_spec.m_top).
///
///  - The root array accessor of table level columns
///    (*Table::m_cols[]->m_array).
///
///  - The root array accessor of the subcolumn of unique strings in an
///    enumerated string column (*StringEnumColumn::m_keys.m_array).
///
///  - The root array accessor of search indexes
///    (*Table::m_cols[]->m_index->m_array).
///
/// Note that Structural Correspondence trivially includes Minimal Consistency,
/// since the latter it an invariant.


using namespace realm;
using namespace realm::util;


// fixme, we need to gather all these typetraits definitions to just 1 single

// -- Table ---------------------------------------------------------------------------------

size_t Table::add_column(DataType type, StringData name, bool nullable, DescriptorRef* subdesc)
{
    REALM_ASSERT(!has_shared_type());
    return get_descriptor()->add_column(type, name, subdesc, nullable); // Throws
}

size_t Table::add_column_link(DataType type, StringData name, Table& target, LinkType link_type)
{
    return get_descriptor()->add_column_link(type, name, target, link_type); // Throws
}


void Table::insert_column_link(size_t col_ndx, DataType type, StringData name, Table& target,
                               LinkType link_type)
{
    get_descriptor()->insert_column_link(col_ndx, type, name, target, link_type); // Throws
}


size_t Table::get_backlink_count(size_t row_ndx, const Table& origin,
                                 size_t origin_col_ndx) const noexcept
{
    size_t origin_table_ndx = origin.get_index_in_group();
    size_t backlink_col_ndx = m_spec.find_backlink_column(origin_table_ndx, origin_col_ndx);
    const BacklinkColumn& backlink_col = get_column_backlink(backlink_col_ndx);
    return backlink_col.get_backlink_count(row_ndx);
}


size_t Table::get_backlink(size_t row_ndx, const Table& origin, size_t origin_col_ndx,
                           size_t backlink_ndx) const noexcept
{
    size_t origin_table_ndx = origin.get_index_in_group();
    size_t backlink_col_ndx = m_spec.find_backlink_column(origin_table_ndx, origin_col_ndx);
    const BacklinkColumn& backlink_col = get_column_backlink(backlink_col_ndx);
    return backlink_col.get_backlink(row_ndx, backlink_ndx);
}


void Table::connect_opposite_link_columns(size_t link_col_ndx, Table& target_table,
                                          size_t backlink_col_ndx) noexcept
{
    LinkColumnBase& link_col = get_column_link_base(link_col_ndx);
    BacklinkColumn& backlink_col = target_table.get_column_backlink(backlink_col_ndx);
    link_col.set_target_table(target_table);
    link_col.set_backlink_column(backlink_col);
    backlink_col.set_origin_table(*this);
    backlink_col.set_origin_column(link_col, link_col_ndx);
}


size_t Table::get_num_strong_backlinks(size_t row_ndx) const noexcept
{
    size_t sum = 0;
    size_t col_ndx_begin = m_spec.get_public_column_count();
    size_t col_ndx_end   = m_cols.size();
    for (size_t i = col_ndx_begin; i < col_ndx_end; ++i) {
        const BacklinkColumn& backlink_col = get_column_backlink(i);
        const LinkColumnBase& link_col = backlink_col.get_origin_column();
        if (link_col.get_weak_links())
            continue;
        sum += backlink_col.get_backlink_count(row_ndx);
    }
    return sum;
}


void Table::cascade_break_backlinks_to(size_t row_ndx, CascadeState& state)
{
    size_t num_cols = m_spec.get_column_count();
    for (size_t col_ndx = 0; col_ndx != num_cols; ++col_ndx) {
        ColumnBase& column = get_column_base(col_ndx);
        column.cascade_break_backlinks_to(row_ndx, state); // Throws
    }
}


void Table::cascade_break_backlinks_to_all_rows(CascadeState& state)
{
    size_t num_cols = m_spec.get_column_count();
    for (size_t col_ndx = 0; col_ndx != num_cols; ++col_ndx) {
        ColumnBase& column = get_column_base(col_ndx);
        column.cascade_break_backlinks_to_all_rows(m_size, state); // Throws
    }
}


void Table::remove_backlink_broken_rows(const CascadeState& cascade_state)
{
    Group& group = *get_parent_group();

    // Rows are ordered by ascending row index, but we need to remove the rows
    // by descending index to avoid changing the indexes of rows that are not
    // removed yet.
    auto rend = cascade_state.rows.rend();
    for (auto i = cascade_state.rows.rbegin(); i != rend; ++i) {
        typedef _impl::GroupFriend gf;
        bool is_move_last_over = (i->is_ordered_removal == 0);
        Table& table = gf::get_table(group, i->table_ndx);
        size_t prior_num_rows = table.size();

        bool broken_reciprocal_backlinks = true;
        if (is_move_last_over) {
            table.do_move_last_over(i->row_ndx, broken_reciprocal_backlinks);
        }
        else {
            table.do_remove(i->row_ndx, broken_reciprocal_backlinks);
        }

        if (Replication* repl = table.get_repl()) {
            size_t num_rows_to_erase = 1;
            repl->erase_rows(&table, i->row_ndx, num_rows_to_erase, prior_num_rows,
                             is_move_last_over); // Throws
        }
    }
}


void Table::insert_column(size_t col_ndx, DataType type, StringData name, bool nullable, DescriptorRef* subdesc)
{
    REALM_ASSERT(!has_shared_type());
    get_descriptor()->insert_column(col_ndx, type, name, subdesc, nullable); // Throws
}


void Table::remove_column(size_t col_ndx)
{
    REALM_ASSERT(!has_shared_type());
    get_descriptor()->remove_column(col_ndx); // Throws
}


void Table::rename_column(size_t col_ndx, StringData name)
{
    REALM_ASSERT(!has_shared_type());
    get_descriptor()->rename_column(col_ndx, name); // Throws
}


DescriptorRef Table::get_descriptor()
{
    REALM_ASSERT(is_attached());

    if (has_shared_type()) {
        ArrayParent* array_parent = m_columns.get_parent();
        REALM_ASSERT(dynamic_cast<Parent*>(array_parent));
        Parent* table_parent = static_cast<Parent*>(array_parent);
        size_t col_ndx = 0;
        Table* parent = table_parent->get_parent_table(&col_ndx);
        REALM_ASSERT(parent);
        return parent->get_descriptor()->get_subdescriptor(col_ndx); // Throws
    }

    DescriptorRef desc;
    if (!m_descriptor) {
        typedef _impl::DescriptorFriend df;
        desc.reset(df::create()); // Throws
        Descriptor* parent = nullptr;
        df::attach(*desc, this, parent, &m_spec);
        m_descriptor = desc.get();
    }
    else {
        desc.reset(m_descriptor);
    }
    return move(desc);
}


ConstDescriptorRef Table::get_descriptor() const
{
    return const_cast<Table*>(this)->get_descriptor(); // Throws
}


DescriptorRef Table::get_subdescriptor(size_t col_ndx)
{
    return get_descriptor()->get_subdescriptor(col_ndx); // Throws
}


ConstDescriptorRef Table::get_subdescriptor(size_t col_ndx) const
{
    return get_descriptor()->get_subdescriptor(col_ndx); // Throws
}


DescriptorRef Table::get_subdescriptor(const path_vec& path)
{
    DescriptorRef desc = get_descriptor(); // Throws

    for (const auto& path_part : path) {
        desc = desc->get_subdescriptor(path_part); // Throws
    }

    return desc;
}


ConstDescriptorRef Table::get_subdescriptor(const path_vec& path) const
{
    return const_cast<Table*>(this)->get_subdescriptor(path); // Throws
}


size_t Table::add_subcolumn(const path_vec& path, DataType type, StringData name)
{
    DescriptorRef desc = get_subdescriptor(path); // Throws
    size_t col_ndx = desc->get_column_count();
    desc->insert_column(col_ndx, type, name); // Throws
    return col_ndx;
}


void Table::insert_subcolumn(const path_vec& path, size_t col_ndx,
                             DataType type, StringData name)
{
    get_subdescriptor(path)->insert_column(col_ndx, type, name); // Throws
}


void Table::remove_subcolumn(const path_vec& path, size_t col_ndx)
{
    get_subdescriptor(path)->remove_column(col_ndx); // Throws
}


void Table::rename_subcolumn(const path_vec& path, size_t col_ndx, StringData name)
{
    get_subdescriptor(path)->rename_column(col_ndx, name); // Throws
}


void Table::init(ref_type top_ref, ArrayParent* parent, size_t ndx_in_parent,
                 bool skip_create_column_accessors)
{
    m_mark = false;

    m_version = 0;

    // Load from allocated memory
    m_top.set_parent(parent, ndx_in_parent);
    m_top.init_from_ref(top_ref);
    REALM_ASSERT_3(m_top.size(), ==, 2);

    size_t spec_ndx_in_parent = 0;
    m_spec.set_parent(&m_top, spec_ndx_in_parent);
    m_spec.init_from_parent();
    size_t columns_ndx_in_parent = 1;
    m_columns.set_parent(&m_top, columns_ndx_in_parent);
    m_columns.init_from_parent();

    size_t num_cols = m_spec.get_column_count();
    m_cols.resize(num_cols); // Throws

    if (!skip_create_column_accessors) {
        // Create column accessors and initialize `m_size`
        refresh_column_accessors(); // Throws
    }
}


void Table::init(ConstSubspecRef shared_spec, ArrayParent* parent_column, size_t parent_row_ndx)
{
    m_mark = false;

    m_version = 0;

    m_spec.init(SubspecRef(SubspecRef::const_cast_tag(), shared_spec));
    m_columns.set_parent(parent_column, parent_row_ndx);

    // A degenerate subtable has no underlying columns array and no column
    // accessors yet. They will be created on first modification.
    ref_type columns_ref = m_columns.get_ref_from_parent();
    if (columns_ref != 0) {
        m_columns.init_from_ref(columns_ref);

        size_t num_cols = m_spec.get_column_count();
        m_cols.resize(num_cols); // Throws
    }

    // Create column accessors and initialize `m_size`
    refresh_column_accessors(); // Throws
}


struct Table::InsertSubtableColumns: SubtableUpdater {
    InsertSubtableColumns(size_t i, DataType t, bool nullable):
        m_column_ndx(i), m_type(t), m_nullable(nullable)
    {
    }
    void update(const SubtableColumn& subtables, Array& subcolumns) override
    {
        size_t row_ndx = subcolumns.get_ndx_in_parent();
        size_t subtable_size = subtables.get_subtable_size(row_ndx);
        Allocator& alloc = subcolumns.get_alloc();
        ref_type column_ref = create_column(ColumnType(m_type), subtable_size, m_nullable, alloc); // Throws
        _impl::DeepArrayRefDestroyGuard dg(column_ref, alloc);
        subcolumns.insert(m_column_ndx, column_ref); // Throws
        dg.release();
    }
    void update_accessor(Table& table) override
    {
        table.adj_insert_column(m_column_ndx); // Throws
        table.refresh_column_accessors(m_column_ndx); // Throws
        bool bump_global = false;
        table.bump_version(bump_global);
    }
private:
    const size_t m_column_ndx;
    const DataType m_type;
    bool m_nullable;
};


struct Table::EraseSubtableColumns: SubtableUpdater {
    EraseSubtableColumns(size_t i):
        m_column_ndx(i)
    {
    }
    void update(const SubtableColumn&, Array& subcolumns) override
    {
        ref_type column_ref = to_ref(subcolumns.get(m_column_ndx));
        subcolumns.erase(m_column_ndx); // Throws
        Array::destroy_deep(column_ref, subcolumns.get_alloc());
    }
    void update_accessor(Table& table) override
    {
        table.adj_erase_column(m_column_ndx);
        table.refresh_column_accessors(m_column_ndx);
        bool bump_global = false;
        table.bump_version(bump_global);
    }
private:
    const size_t m_column_ndx;
};


struct Table::RenameSubtableColumns: SubtableUpdater {
    void update(const SubtableColumn&, Array&) override
    {
    }
    void update_accessor(Table& table) override
    {
        bool bump_global = false;
        table.bump_version(bump_global);
    }
};

struct Table::MoveSubtableColumns: SubtableUpdater {
    MoveSubtableColumns(size_t col_ndx_1, size_t col_ndx_2):
        m_col_ndx_1(col_ndx_1),
        m_col_ndx_2(col_ndx_2)
    {
    }

    void update(const SubtableColumn&, Array& subcolumns) override {
        subcolumns.move_rotate(m_col_ndx_1, m_col_ndx_2);
    }

    void update_accessor(Table& table) override {
        table.adj_move_column(m_col_ndx_1, m_col_ndx_2);

        // Refresh column accessors for all affected columns.
        size_t lower_bound = std::min(m_col_ndx_1, m_col_ndx_2);
        table.refresh_column_accessors(lower_bound);
        bool bump_global = true;
        table.bump_version(bump_global);
    }
private:
    const size_t m_col_ndx_1;
    const size_t m_col_ndx_2;
};


void Table::do_insert_column(Descriptor& desc, size_t col_ndx, DataType type,
                             StringData name, LinkTargetInfo& link, bool nullable)
{
    REALM_ASSERT(desc.is_attached());

    if (REALM_UNLIKELY(name.size() > Descriptor::max_column_name_length))
        throw LogicError(LogicError::column_name_too_long);

    typedef _impl::DescriptorFriend df;
    Table& root_table = df::get_root_table(desc);
    REALM_ASSERT(!root_table.has_shared_type());

    if (desc.is_root()) {
        root_table.bump_version();
        root_table.insert_root_column(col_ndx, type, name, link, nullable); // Throws
    }
    else {
        Spec& spec = df::get_spec(desc);
        ColumnAttr attr = nullable ? col_attr_Nullable : col_attr_None;
        spec.insert_column(col_ndx, ColumnType(type), name, attr); // Throws
        if (!root_table.is_empty()) {
            root_table.m_top.get_alloc().bump_global_version();
            InsertSubtableColumns updater(col_ndx, type, nullable);
            update_subtables(desc, &updater); // Throws
        }
    }

    if (Replication* repl = root_table.get_repl())
        repl->insert_column(desc, col_ndx, type, name, link, nullable); // Throws
}


void Table::do_insert_column_unless_exists(Descriptor& desc, size_t col_ndx, DataType type,
                                           StringData name, LinkTargetInfo& link, bool nullable,
                                           bool* was_inserted)
{
    using df = _impl::DescriptorFriend;
    using tf = _impl::TableFriend;

    Spec& spec = df::get_spec(desc);

    size_t existing_ndx = spec.get_column_index(name);
    if (existing_ndx != npos) {
        col_ndx = existing_ndx;
    }

    if (col_ndx < spec.get_public_column_count()) {
        StringData existing_name = spec.get_column_name(col_ndx);
        if (existing_name == name) {
            DataType existing_type = spec.get_public_column_type(col_ndx);
            if (existing_type != type) {
                throw LogicError(LogicError::type_mismatch);
            }
            bool existing_is_nullable = (spec.get_column_attr(col_ndx) & col_attr_Nullable) != 0;
            if (existing_is_nullable != nullable) {
                throw LogicError(LogicError::type_mismatch);
            }
            if (tf::is_link_type(ColumnType(type)) &&
                spec.get_opposite_link_table_ndx(col_ndx) !=
                link.m_target_table->get_index_in_group()) {
                throw LogicError(LogicError::type_mismatch);
            }

            // Column existed, and was identical to the requested column -- all is good.
            if (was_inserted) {
                *was_inserted = false;
            }
            return;
        }
        else {
            REALM_ASSERT_3(spec.get_column_index(name), ==, npos);
        }
    }

    do_insert_column(desc, col_ndx, type, name, link, nullable);
    if (was_inserted) {
        *was_inserted = true;
    }
}


void Table::do_erase_column(Descriptor& desc, size_t col_ndx)
{
    REALM_ASSERT(desc.is_attached());

    typedef _impl::DescriptorFriend df;
    Table& root_table = df::get_root_table(desc);
    REALM_ASSERT(!root_table.has_shared_type());
    REALM_ASSERT_3(col_ndx, <, desc.get_column_count());

    // For root tables, it is possible that the column to be removed is the last
    // column that is not a backlink column. If there are no backlink columns,
    // then the removal of the last column is enough to effectively truncate the
    // size (number of rows) to zero, since the number of rows is simply the
    // number of entries en each column. If, on the other hand, there are
    // additional backlink columns, we need to inject a clear operation before
    // the column removal to correctly reproduce the desired effect, namely that
    // the table appears truncated after the removal of the last non-hidden
    // column. The clear operation needs to be submitted to the replication
    // handler as an individual operation, and precede the column removal
    // operation in order to get the right behaviour in
    // Group::advance_transact().
    if (desc.is_root()) {
        if (root_table.m_spec.get_public_column_count() == 1 && root_table.m_cols.size() > 1)
            root_table.clear(); // Throws
    }

    if (Replication* repl = root_table.get_repl())
        repl->erase_column(desc, col_ndx); // Throws

    if (desc.is_root()) {
        root_table.bump_version();
        root_table.erase_root_column(col_ndx); // Throws
    }
    else {
        Spec& spec = df::get_spec(desc);
        spec.erase_column(col_ndx); // Throws
        if (!root_table.is_empty()) {
            root_table.m_top.get_alloc().bump_global_version();
            EraseSubtableColumns updater(col_ndx);
            update_subtables(desc, &updater); // Throws
        }
    }
}


void Table::do_move_column(Descriptor& desc, size_t col_ndx_1, size_t col_ndx_2)
{
    REALM_ASSERT(desc.is_attached());

    using df = _impl::DescriptorFriend;
    Table& root_table = df::get_root_table(desc);
    REALM_ASSERT(!root_table.has_shared_type());
    REALM_ASSERT_3(col_ndx_1, <, desc.get_column_count());
    REALM_ASSERT_3(col_ndx_2, <, desc.get_column_count());

    if (Replication* repl = root_table.get_repl())
        repl->move_column(desc, col_ndx_1, col_ndx_2);

    if (desc.is_root()) {
        root_table.bump_version();
        root_table.move_root_column(col_ndx_1, col_ndx_2);
    }
    else {
        Spec& spec = df::get_spec(desc);
        spec.move_column(col_ndx_1, col_ndx_2); // Throws
        if (!root_table.is_empty()) {
            root_table.m_top.get_alloc().bump_global_version();
            MoveSubtableColumns updater{col_ndx_1, col_ndx_2};
            update_subtables(desc, &updater);
        }
    }
}


void Table::do_rename_column(Descriptor& desc, size_t col_ndx, StringData name)
{
    REALM_ASSERT(desc.is_attached());

    typedef _impl::DescriptorFriend df;
    Table& root_table = df::get_root_table(desc);
    REALM_ASSERT(!root_table.has_shared_type());
    REALM_ASSERT_3(col_ndx, <, desc.get_column_count());

    Spec& spec = df::get_spec(desc);
    spec.rename_column(col_ndx, name); // Throws

    if (desc.is_root()) {
        root_table.bump_version();
    }
    else {
        if (!root_table.is_empty()) {
            root_table.m_top.get_alloc().bump_global_version();
            RenameSubtableColumns updater;
            update_subtables(desc, &updater); // Throws
        }
    }

    if (Replication* repl = root_table.get_repl())
        repl->rename_column(desc, col_ndx, name); // Throws
}

void Table::insert_root_column(size_t col_ndx, DataType type, StringData name,
                               LinkTargetInfo& link, bool nullable)
{
    using tf = _impl::TableFriend;

    REALM_ASSERT_3(col_ndx, <=, m_spec.get_public_column_count());

    do_insert_root_column(col_ndx, ColumnType(type), name, nullable); // Throws
    adj_insert_column(col_ndx); // Throws
    update_link_target_tables(col_ndx, col_ndx + 1); // Throws

    // When the inserted column is a link-type column, we must also add a
    // backlink column to the target table, however, since the origin column
    // accessor does not yet exist, the connection between the column accessors
    // (Table::connect_opposite_link_columns()) cannot be established yet. The
    // marking of the target table tells Table::refresh_column_accessors() that
    // it should not try to establish the connection yet. The connection will be
    // established by Table::refresh_column_accessors() when it is invoked for
    // the target table below.
    if (link.is_valid()) {
        size_t target_table_ndx = link.m_target_table->get_index_in_group();
        m_spec.set_opposite_link_table_ndx(col_ndx, target_table_ndx); // Throws
        link.m_target_table->mark();
    }

    refresh_column_accessors(col_ndx); // Throws

    if (link.is_valid()) {
        link.m_target_table->unmark();
        size_t origin_table_ndx = get_index_in_group();
        if (link.m_backlink_col_ndx == realm::npos) {
            const Spec& target_spec = tf::get_spec(*(link.m_target_table));
            link.m_backlink_col_ndx = target_spec.get_column_count();   // insert at back of target
        }
        link.m_target_table->insert_backlink_column(origin_table_ndx, col_ndx, link.m_backlink_col_ndx); // Throws
    }
}


void Table::erase_root_column(size_t col_ndx)
{
    REALM_ASSERT_3(col_ndx, <, m_spec.get_public_column_count());

    // For link columns we need to erase the backlink column first in case the
    // target table is the same as the origin table (because the backlink column
    // occurs after regular columns.)
    ColumnType col_type = m_spec.get_column_type(col_ndx);
    if (is_link_type(col_type)) {
        Table* link_target_table = get_link_target_table_accessor(col_ndx);
        size_t origin_table_ndx = get_index_in_group();
        link_target_table->erase_backlink_column(origin_table_ndx, col_ndx); // Throws
    }

    do_erase_root_column(col_ndx); // Throws
    adj_erase_column(col_ndx);
    update_link_target_tables(col_ndx + 1, col_ndx); // Throws
    refresh_column_accessors(col_ndx);
}


void Table::move_root_column(size_t from, size_t to)
{
    REALM_ASSERT_3(from, <, m_spec.get_public_column_count());
    REALM_ASSERT_3(to,   <, m_spec.get_public_column_count());
    do_move_root_column(from, to);
    adj_move_column(from, to);
    update_link_target_tables_after_column_move(from, to);

    refresh_column_accessors(std::min(from, to));
}


void Table::do_insert_root_column(size_t ndx, ColumnType type, StringData name, bool nullable)
{
    m_spec.insert_column(ndx, type, name, nullable ? col_attr_Nullable : col_attr_None); // Throws

    Spec::ColumnInfo info = m_spec.get_column_info(ndx);
    size_t ndx_in_parent = info.m_column_ref_ndx;
    ref_type col_ref = create_column(type, m_size, nullable, m_columns.get_alloc()); // Throws
    m_columns.insert(ndx_in_parent, col_ref); // Throws
}


void Table::do_erase_root_column(size_t ndx)
{
    Spec::ColumnInfo info = m_spec.get_column_info(ndx);
    m_spec.erase_column(ndx); // Throws

    // Remove ref from m_columns, and destroy node structure
    size_t ndx_in_parent = info.m_column_ref_ndx;
    ref_type col_ref = m_columns.get_as_ref(ndx_in_parent);
    Array::destroy_deep(col_ref, m_columns.get_alloc());
    m_columns.erase(ndx_in_parent);

    // If the column had a source index we have to remove and destroy that as
    // well
    if (info.m_has_search_index) {
        ref_type index_ref = m_columns.get_as_ref(ndx_in_parent);
        Array::destroy_deep(index_ref, m_columns.get_alloc());
        m_columns.erase(ndx_in_parent);
    }
}


void Table::do_move_root_column(size_t from_ndx, size_t to_ndx)
{
    Spec::ColumnInfo from_info = m_spec.get_column_info(from_ndx);
    Spec::ColumnInfo to_info   = m_spec.get_column_info(to_ndx);
    m_spec.move_column(from_ndx, to_ndx);

    size_t from = from_info.m_column_ref_ndx;
    size_t to   = to_info.m_column_ref_ndx;

    size_t from_width = from_info.m_has_search_index ? 2 : 1;
    if (to_ndx > from_ndx) {
        to = to - from_width + 1;
    }
    m_columns.move_rotate(from, to, from_width);

    // When moving upwards, we need to check if the displaced column
    // has a search index, and if it does, move it down where it belongs.
    if (to_ndx > from_ndx && to_info.m_has_search_index) {
        // Move the search index down where it belongs (next to its owner).
        m_columns.move_rotate(to + from_width, to);
    }
}


void Table::do_set_link_type(size_t col_ndx, LinkType link_type)
{
    bool weak_links = false;
    switch (link_type) {
        case link_Strong:
            break;
        case link_Weak:
            weak_links = true;
            break;
    }

    ColumnAttr attr = m_spec.get_column_attr(col_ndx);
    ColumnAttr new_attr = attr;
    new_attr = ColumnAttr(new_attr & ~col_attr_StrongLinks);
    if (!weak_links)
        new_attr = ColumnAttr(new_attr | col_attr_StrongLinks);
    if (new_attr == attr)
        return;
    m_spec.set_column_attr(col_ndx, new_attr);

    LinkColumnBase& col = get_column_link_base(col_ndx);
    col.set_weak_links(weak_links);

    if (Replication* repl = get_repl())
        repl->set_link_type(this, col_ndx, link_type); // Throws
}


void Table::insert_backlink_column(size_t origin_table_ndx, size_t origin_col_ndx, size_t backlink_col_ndx)
{
    REALM_ASSERT_3(backlink_col_ndx, <=, m_cols.size());
    do_insert_root_column(backlink_col_ndx, col_type_BackLink, ""); // Throws
    adj_insert_column(backlink_col_ndx); // Throws
    m_spec.set_opposite_link_table_ndx(backlink_col_ndx, origin_table_ndx); // Throws
    m_spec.set_backlink_origin_column(backlink_col_ndx, origin_col_ndx); // Throws
    refresh_column_accessors(backlink_col_ndx); // Throws
}


void Table::erase_backlink_column(size_t origin_table_ndx, size_t origin_col_ndx)
{
    size_t backlink_col_ndx = m_spec.find_backlink_column(origin_table_ndx, origin_col_ndx);
    REALM_ASSERT_3(backlink_col_ndx, !=, realm::not_found);
    do_erase_root_column(backlink_col_ndx); // Throws
    adj_erase_column(backlink_col_ndx);
    refresh_column_accessors(backlink_col_ndx); // Throws
}


void Table::update_link_target_tables(size_t old_col_ndx_begin, size_t new_col_ndx_begin)
{
    // Called when columns are inserted or removed.

    // If there are any subsequent link-type columns, the corresponding target
    // tables need to be updated such that their descriptors specify the right
    // origin table column indices.

    size_t num_cols = m_cols.size();

    // If multiple link columns exist to the same table, updating the backlink
    // columns one by one is risky, because we use Spec::find_backlink_column
    // to figure out which backlink column should be updated. If we update them
    // as we find them, the next iteration might find the column that we have
    // just updated, thinking it should be updated once more.
    //
    // Therefore, we figure out which backlink columns need to be updated first,
    // and then we actually update them in the second pass.
    //
    // Tuples are: (target table, backlink column index, new column index).
    std::vector<std::tuple<Table*, size_t, size_t>> update_backlink_columns;

    for (size_t new_col_ndx = new_col_ndx_begin; new_col_ndx < num_cols; ++new_col_ndx) {
        ColumnType type = m_spec.get_column_type(new_col_ndx);
        if (!is_link_type(type))
            continue;
        LinkColumnBase* link_col = static_cast<LinkColumnBase*>(m_cols[new_col_ndx]);
        Table* target_table = &link_col->get_target_table();
        Spec& target_spec = target_table->m_spec;
        size_t origin_table_ndx = get_index_in_group();
        size_t old_col_ndx = old_col_ndx_begin + (new_col_ndx - new_col_ndx_begin);
        size_t backlink_col_ndx = target_spec.find_backlink_column(origin_table_ndx, old_col_ndx);
        update_backlink_columns.emplace_back(target_table, backlink_col_ndx, new_col_ndx); // Throws
    }

    for (auto& t : update_backlink_columns) {
        Spec& target_spec = std::get<0>(t)->m_spec;
        target_spec.set_backlink_origin_column(std::get<1>(t), std::get<2>(t));
    }
}


void Table::update_link_target_tables_after_column_move(size_t moved_from, size_t moved_to)
{
    // Called when columns are moved.

    // If there are any link-type columns in the range of columns that were shifted
    // as a result of move, the target tables need to be updated such that their
    // descriptors specify the right origin table column indices.

    // This function is called after the move has already been carried out.

    size_t origin_table_ndx = get_index_in_group();

    // Update backlink columns pointing to the column that was moved.
    if (is_link_type(m_spec.get_column_type(moved_to))) {
        LinkColumnBase* link_col = static_cast<LinkColumnBase*>(m_cols[moved_to]);
        Spec& target_spec = link_col->get_target_table().m_spec;
        size_t backlink_col_ndx = target_spec.find_backlink_column(origin_table_ndx, moved_from);
        target_spec.set_backlink_origin_column(backlink_col_ndx, moved_to);
    }

    // Update backlink columns pointing to any link columns between the source and
    // destination column indices.
    if (moved_from < moved_to) {
        // Moved up:
        for (size_t col_ndx = moved_from; col_ndx < moved_to; ++col_ndx) {
            if (!is_link_type(m_spec.get_column_type(col_ndx)))
                continue;
            LinkColumnBase* link_col = static_cast<LinkColumnBase*>(m_cols[col_ndx]);
            Spec& target_spec = link_col->get_target_table().m_spec;
            size_t old_col_ndx = col_ndx + 1;
            size_t backlink_col_ndx = target_spec.find_backlink_column(origin_table_ndx, old_col_ndx);
            target_spec.set_backlink_origin_column(backlink_col_ndx, col_ndx);
        }
    }
    else if (moved_from > moved_to) {
        // Moved down:
        for (size_t col_ndx = moved_to + 1; col_ndx <= moved_from; ++col_ndx) {
            if (!is_link_type(m_spec.get_column_type(col_ndx)))
                continue;
            LinkColumnBase* link_col = static_cast<LinkColumnBase*>(m_cols[col_ndx]);
            Spec& target_spec = link_col->get_target_table().m_spec;
            size_t old_col_ndx = col_ndx - 1;
            size_t backlink_col_ndx = target_spec.find_backlink_column(origin_table_ndx, old_col_ndx);
            target_spec.set_backlink_origin_column(backlink_col_ndx, col_ndx);
        }
    }
}


void Table::register_row_accessor(RowBase* row) const noexcept
{
    LockGuard lock(m_accessor_mutex);
    row->m_prev = nullptr;
    row->m_next = m_row_accessors;
    if (m_row_accessors)
        m_row_accessors->m_prev = row;
    m_row_accessors = row;
}


void Table::unregister_row_accessor(RowBase* row) const noexcept
{
    LockGuard lock(m_accessor_mutex);
    do_unregister_row_accessor(row);
}


void Table::do_unregister_row_accessor(RowBase* row) const noexcept
{
    if (row->m_prev) {
        row->m_prev->m_next = row->m_next;
    }
    else { // is head of list
        m_row_accessors = row->m_next;
    }
    if (row->m_next)
        row->m_next->m_prev = row->m_prev;
}


void Table::discard_row_accessors() noexcept
{
    LockGuard lock(m_accessor_mutex);
    for (RowBase* row = m_row_accessors; row; row = row->m_next)
        row->m_table.reset(); // Detach
    m_row_accessors = nullptr;
}


void Table::update_subtables(Descriptor& desc, SubtableUpdater* updater)
{
    size_t stat_buf[8];
    size_t size = sizeof stat_buf / sizeof *stat_buf;
    size_t* begin = stat_buf;
    size_t* end = begin + size;
    std::unique_ptr<size_t[]> dyn_buf;
    for (;;) {
        typedef _impl::DescriptorFriend df;
        begin = df::record_subdesc_path(desc, begin, end);
        if (REALM_LIKELY(begin)) {
            Table& root_table = df::get_root_table(desc);
            root_table.update_subtables(begin, end, updater); // Throws
            return;
        }
        if (int_multiply_with_overflow_detect(size, 2))
            throw std::runtime_error("Too many subdescriptor nesting levels");
        begin = new size_t[size]; // Throws
        end = begin + size;
        dyn_buf.reset(begin);
    }
}


void Table::update_subtables(const size_t* col_path_begin, const size_t* col_path_end,
                             SubtableUpdater* updater)
{
    size_t col_path_size = col_path_end - col_path_begin;
    REALM_ASSERT_3(col_path_size, >=, 1);

    size_t col_ndx = *col_path_begin;
    REALM_ASSERT_3(get_real_column_type(col_ndx), ==, col_type_Table);

    SubtableColumn& subtables = get_column_table(col_ndx); // Throws
    size_t num_rows = size();
    bool is_parent_of_modify_level = col_path_size == 1;
    for (size_t row_ndx = 0; row_ndx < num_rows; ++row_ndx) {
        // Fetch the subtable accessor, but only if it exists already. Note that
        // it would not be safe to instantiate new accessors for subtables at
        // the modification level, because there would be a mismatch between the
        // shared descriptor and the underlying subtable.
        TableRef subtable(subtables.get_subtable_accessor(row_ndx));
        if (subtable) {
            // If it exists, we need to refresh its shared spec accessor since
            // parts of the underlying shared spec may have been relocated.
            subtable->m_spec.init_from_parent();
        }
        if (is_parent_of_modify_level) {
            // The subtables of the parent at this level are the ones that need
            // to be modified.
            if (!updater)
                continue;
            // If the table is degenerate, there is no underlying subtable to
            // modify, and since a table accessor attached to a degenerate
            // subtable has no cached columns, a preexisting subtable accessor
            // will not have to be refreshed either.
            ref_type subtable_ref = subtables.get_as_ref(row_ndx);
            if (subtable_ref == 0)
                continue;
            if (subtable) {
                updater->update(subtables, subtable->m_columns); // Throws
                updater->update_accessor(*subtable); // Throws
            }
            else {
                Allocator& alloc = m_columns.get_alloc();
                Array subcolumns(alloc);
                subcolumns.init_from_ref(subtable_ref);
                subcolumns.set_parent(&subtables, row_ndx);
                updater->update(subtables, subcolumns); // Throws
            }
        }
        else {
            // The subtables of the parent at this level are ancestors of the
            // subtables that need to be modified, so we can safely instantiate
            // missing subtable accessors.
            if (subtables.get_as_ref(row_ndx) == 0)
                continue; // Degenerate subatble
            if (!subtable) {
                // If there is no updater, the we only need to refesh
                // preexisting accessors
                if (!updater)
                    continue;
                subtable.reset(subtables.get_subtable_ptr(row_ndx)); // Throws
            }
            subtable->update_subtables(col_path_begin+1, col_path_end, updater); // Throws
        }
    }
}


void Table::update_accessors(const size_t* col_path_begin, const size_t* col_path_end,
                             AccessorUpdater& updater)
{
    // This function must assume no more than minimal consistency of the
    // accessor hierarchy. This means in particular that it cannot access the
    // underlying node structure. See AccessorConsistencyLevels.

    REALM_ASSERT(is_attached());

    if (col_path_begin == col_path_end) {
        updater.update(*this); // Throws
        return;
    }
    updater.update_parent(*this); // Throws

    size_t col_ndx = col_path_begin[0];
    // If this table is not a degenerate subtable, then `col_ndx` must be a
    // valid index into `m_cols`.
    REALM_ASSERT(!m_columns.is_attached() || col_ndx < m_cols.size());

    // Early-out if this accessor refers to a degenerate subtable
    if (m_cols.empty())
        return;

    if (ColumnBase* col = m_cols[col_ndx]) {
        REALM_ASSERT(dynamic_cast<SubtableColumn*>(col));
        SubtableColumn* col_2 = static_cast<SubtableColumn*>(col);
        col_2->update_table_accessors(col_path_begin+1, col_path_end, updater); // Throws
    }
}


void Table::create_degen_subtab_columns()
{
    // Creates columns as well as column accessors for a degenerate
    // subtable. When done, that subtable is no longer degenerate.

    REALM_ASSERT(!m_columns.is_attached());

    m_columns.create(Array::type_HasRefs); // Throws
    m_columns.update_parent(); // Throws

    Allocator& alloc = m_columns.get_alloc();
    size_t num_cols = m_spec.get_column_count();
    for (size_t i = 0; i < num_cols; ++i) {
        ColumnType type = m_spec.get_column_type(i);
        bool nullable = (m_spec.get_column_attr(i) & col_attr_Nullable) != 0;
        size_t size = 0;
        ref_type ref = create_column(type, size, nullable, alloc); // Throws
        m_columns.add(int_fast64_t(ref)); // Throws

        // So far, only root tables can have search indexes, and this is not a
        // root table.
        REALM_ASSERT_3(m_spec.get_column_attr(i) & ~col_attr_Nullable, ==, col_attr_None);
    }

    m_cols.resize(num_cols);
    refresh_column_accessors();
}


void Table::detach() noexcept
{
    // This function must assume no more than minimal consistency of the
    // accessor hierarchy. This means in particular that it cannot access the
    // underlying node structure. See AccessorConsistencyLevels.

    if (Replication* repl = get_repl())
        repl->on_table_destroyed(this);
    m_spec.m_top.detach();

    discard_desc_accessor();

    // This prevents the destructor from deallocating the underlying
    // memory structure, and from attempting to notify the parent. It
    // also causes is_attached() to return false.
    m_columns.set_parent(0,0);

    discard_child_accessors();
    destroy_column_accessors();
    m_cols.clear();
    // FSA: m_cols.destroy();
    discard_views();
}


void Table::unregister_view(const TableViewBase* view) noexcept
{
    LockGuard lock(m_accessor_mutex);
    // Fixme: O(n) may be unacceptable - if so, put and maintain
    // iterator or index in TableViewBase.
    for (auto& v : m_views) {
        if (v == view) {
            v = m_views.back();
            m_views.pop_back();
            break;
        }
    }
}


void Table::move_registered_view(const TableViewBase* old_addr,
                                 const TableViewBase* new_addr) noexcept
{
    LockGuard lock(m_accessor_mutex);
    for (auto& view : m_views) {
        if (view == old_addr) {
            // casting away constness here... all operations on members
            // of  m_views are preserving logical constness on the table views.
            view = const_cast<TableViewBase*>(new_addr);
            return;
        }
    }
    REALM_ASSERT(false);
}


void Table::discard_views() noexcept
{
    LockGuard lock(m_accessor_mutex);
    for (const auto& view : m_views) {
        view->detach();
    }
    m_views.clear();
}


void Table::discard_child_accessors() noexcept
{
    // This function must assume no more than minimal consistency of the
    // accessor hierarchy. This means in particular that it cannot access the
    // underlying node structure. See AccessorConsistencyLevels.

    discard_row_accessors();

    for (auto& column : m_cols) {
        if (column != nullptr) {
            column->discard_child_accessors();
        }
    }
}


void Table::discard_desc_accessor() noexcept
{
    if (m_descriptor) {
        // Must hold a reliable reference count while detaching
        DescriptorRef desc(m_descriptor);
        typedef _impl::DescriptorFriend df;
        df::detach(*desc);
        m_descriptor = nullptr;
    }
}


void Table::instantiate_before_change()
{
    // Degenerate subtables need to be instantiated before first modification
    if (!m_columns.is_attached())
        create_degen_subtab_columns(); // Throws
}


ColumnBase* Table::create_column_accessor(ColumnType col_type, size_t col_ndx, size_t ndx_in_parent)
{
    ColumnBase* col = nullptr;
    ref_type ref = m_columns.get_as_ref(ndx_in_parent);
    Allocator& alloc = m_columns.get_alloc();

    bool nullable = is_nullable(col_ndx);

    REALM_ASSERT_DEBUG(!(nullable && (col_type != col_type_String &&
                                  col_type != col_type_StringEnum &&
                                  col_type != col_type_Binary &&
                                  col_type != col_type_Int &&
                                  col_type != col_type_Float &&
                                  col_type != col_type_Double &&
                                  col_type != col_type_DateTime &&
                                  col_type != col_type_Bool &&
                                  col_type != col_type_Link)));

    switch (col_type) {
        case col_type_Int:
        case col_type_Bool:
        case col_type_DateTime:
            if (nullable) {
                col = new IntNullColumn(alloc, ref); // Throws
            }
            else {
                col = new IntegerColumn(alloc, ref); // Throws
            }
            break;
        case col_type_Float:
            col = new FloatColumn(alloc, ref); // Throws
            break;
        case col_type_Double:
            col = new DoubleColumn(alloc, ref); // Throws
            break;
        case col_type_String:
            col = new StringColumn(alloc, ref, nullable); // Throws
            break;
        case col_type_Binary:
            col = new BinaryColumn(alloc, ref, nullable); // Throws
            break;
        case col_type_StringEnum: {
            ArrayParent* keys_parent;
            size_t keys_ndx_in_parent;
            ref_type keys_ref =
                m_spec.get_enumkeys_ref(col_ndx, &keys_parent, &keys_ndx_in_parent);
            StringEnumColumn* col_2 = new StringEnumColumn(alloc, ref, keys_ref, nullable); // Throws
            col_2->get_keys().set_parent(keys_parent, keys_ndx_in_parent);
            col = col_2;
            break;
        }
        case col_type_Table:
            col = new SubtableColumn(alloc, ref, this, col_ndx); // Throws
            break;
        case col_type_Mixed:
            col = new MixedColumn(alloc, ref, this, col_ndx); // Throws
            break;
        case col_type_Link:
            // Target table will be set by group after entire table has been created
            col = new LinkColumn(alloc, ref, this, col_ndx); // Throws
            break;
        case col_type_LinkList:
            // Target table will be set by group after entire table has been created
            col = new LinkListColumn(alloc, ref, this, col_ndx); // Throws
            break;
        case col_type_BackLink:
            // Origin table will be set by group after entire table has been created
            col = new BacklinkColumn(alloc, ref); // Throws
            break;
        case col_type_NewDate:
            // Origin table will be set by group after entire table has been created
            // FIXME: Not correctly implemented
            col = new DateTimeColumn(); // Throws
            break;
        case col_type_Reserved4:
            // These have no function yet and are therefore unexpected.
            break;
    }
    REALM_ASSERT(col);
    col->set_parent(&m_columns, ndx_in_parent);
    return col;
}


void Table::destroy_column_accessors() noexcept
{
    // This function must assume no more than minimal consistency of the
    // accessor hierarchy. This means in particular that it cannot access the
    // underlying node structure. See AccessorConsistencyLevels.

    for (auto& column : m_cols) {
        delete column;
    }
    m_cols.clear();
}


Table::~Table() noexcept
{
    // Whenever this is not a free-standing table, the destructor must be able
    // to operate without assuming more than minimal accessor consistency This
    // means in particular that it cannot access the underlying structure of
    // array nodes. See AccessorConsistencyLevels.

    if (!is_attached()) {
        // This table has been detached.
        REALM_ASSERT_3(m_ref_count, ==, 0);
        return;
    }

    if (Replication* repl = get_repl())
        repl->on_table_destroyed(this);
    m_spec.m_top.detach();

    if (!m_top.is_attached()) {
        // This is a subtable with a shared spec, and its lifetime is managed by
        // reference counting, so we must let the parent know about the demise
        // of this subtable.
        ArrayParent* parent = m_columns.get_parent();
        REALM_ASSERT(parent);
        REALM_ASSERT_3(m_ref_count, ==, 0);
        REALM_ASSERT(dynamic_cast<Parent*>(parent));
        static_cast<Parent*>(parent)->child_accessor_destroyed(this);
        destroy_column_accessors();
        m_cols.clear();
        return;
    }

    // This is a table with an independent spec.
    if (ArrayParent* parent = m_top.get_parent()) {
        // This is a table whose lifetime is managed by reference
        // counting, so we must let our parent know about our demise.
        REALM_ASSERT_3(m_ref_count, ==, 0);
        REALM_ASSERT(dynamic_cast<Parent*>(parent));
        static_cast<Parent*>(parent)->child_accessor_destroyed(this);
        destroy_column_accessors();
        m_cols.clear();
        return;
    }

    // This is a freestanding table, so we are responsible for
    // deallocating the underlying memory structure. If the table was
    // created using the public table constructor (a stack allocated
    // table) then the reference count must be strictly positive at
    // this point. Otherwise the table has been created using
    // LangBindHelper::new_table(), and then the reference count must
    // be zero, because that is what has caused the destructor to be
    // called. In the latter case, there can be no descriptors or
    // subtables to detach, because attached ones would have kept
    // their parent alive.
    if (0 < m_ref_count) {
        detach();
    }
    else {
        destroy_column_accessors();
        m_cols.clear();
    }
    m_top.destroy_deep();
}


bool Table::has_search_index(size_t col_ndx) const noexcept
{
    // Utilize the guarantee that m_cols.size() == 0 for a detached table accessor.
    if (REALM_UNLIKELY(col_ndx >= m_cols.size()))
        return false;
    const ColumnBase& col = get_column_base(col_ndx);
    return col.has_search_index();
}


void Table::upgrade_file_format()
{
    for (size_t col_ndx = 0; col_ndx < get_column_count(); col_ndx++) {
        if (!has_search_index(col_ndx)) {
            continue;
        }
        ColumnType col_type = get_real_column_type(col_ndx);
        switch (col_type) {
            case col_type_String: {
                StringColumn& col = get_column_string(col_ndx);
                col.get_search_index()->clear();
                col.populate_search_index();
                continue;
            }
            case col_type_Bool:
            case col_type_Int:
            case col_type_DateTime: {
                IntegerColumn& col = get_column(col_ndx);
                col.get_search_index()->clear();
                col.populate_search_index();
                continue;
            }
            case col_type_StringEnum: {
                StringEnumColumn& col = get_column_string_enum(col_ndx);
                col.get_search_index()->clear();
                col.populate_search_index();
                continue;
            }
            case col_type_Binary:
            case col_type_Table:
            case col_type_Mixed:
            case col_type_Float:
            case col_type_Double:
            case col_type_Reserved4:
            case col_type_Link:
            case col_type_LinkList:
            case col_type_BackLink:
                // Indices are not support on these column types
                break;
        }
        REALM_ASSERT(false);
    }
}

void Table::add_search_index(size_t col_ndx)
{
    if (REALM_UNLIKELY(!is_attached()))
        throw LogicError(LogicError::detached_accessor);

    if (REALM_UNLIKELY(has_shared_type()))
        throw LogicError(LogicError::wrong_kind_of_table);

    if (REALM_UNLIKELY(col_ndx >= m_cols.size()))
        throw LogicError(LogicError::column_index_out_of_range);

    if (REALM_UNLIKELY(get_column_type(col_ndx) == type_Float))
        throw LogicError(LogicError::illegal_combination);

    if (REALM_UNLIKELY(get_column_type(col_ndx) == type_Double))
        throw LogicError(LogicError::illegal_combination);

    if (has_search_index(col_ndx))
        return;

    // Create the index
    ColumnBase& col = get_column_base(col_ndx);
    StringIndex* index = col.create_search_index(); // Throws
    if (!index) {
        throw LogicError(LogicError::illegal_combination);
    }

    // The index goes in the list of column refs immediate after the owning column
    size_t index_pos = m_spec.get_column_info(col_ndx).m_column_ref_ndx + 1;
    index->set_parent(&m_columns, index_pos);
    m_columns.insert(index_pos, index->get_ref()); // Throws

    // Mark the column as having an index
    int attr = m_spec.get_column_attr(col_ndx);
    attr |= col_attr_Indexed;
    m_spec.set_column_attr(col_ndx, ColumnAttr(attr)); // Throws

    // Update column accessors for all columns after the one we just added an
    // index for, as their position in `m_columns` has changed
    refresh_column_accessors(col_ndx+1); // Throws

    if (Replication* repl = get_repl())
        repl->add_search_index(this, col_ndx); // Throws
}


void Table::remove_search_index(size_t col_ndx)
{
    if (REALM_UNLIKELY(!is_attached()))
        throw LogicError(LogicError::detached_accessor);

    if (REALM_UNLIKELY(has_shared_type()))
        throw LogicError(LogicError::wrong_kind_of_table);

    if (REALM_UNLIKELY(col_ndx >= m_cols.size()))
        throw LogicError(LogicError::column_index_out_of_range);

    if (!has_search_index(col_ndx))
        return;

    // Destroy and remove the index column
    ColumnBase& col = get_column_base(col_ndx);
    col.get_search_index()->destroy();
    col.destroy_search_index();

    // The index is always immediately after the column in m_columns
    size_t index_pos = m_spec.get_column_info(col_ndx).m_column_ref_ndx + 1;
    m_columns.erase(index_pos);

    // Mark the column as no longer having an index
    int attr = m_spec.get_column_attr(col_ndx);
    attr &= ~col_attr_Indexed;
    m_spec.set_column_attr(col_ndx, ColumnAttr(attr)); // Throws

    // Update column accessors for all columns after the one we just removed the
    // index for, as their position in `m_columns` has changed
    refresh_column_accessors(col_ndx + 1); // Throws

    if (Replication* repl = get_repl())
        repl->remove_search_index(this, col_ndx); // Throws
}


// FIXME:
//
// Note the two versions of get_column_base(). The difference between
// them is that the non-const version calls
// instantiate_before_change(). This is because a table accessor can
// be created for a subtable that does not yet exist (top-ref = 0),
// and in that case instantiate_before_change() will create the
// missing subtable.
//
// While this on-demand creation of "degenerate" subtables is
// desirebale, the fact that the feature is integrated into
// get_column_base() has turned out to be a bad idea. The problem is
// that every method that calls get_column_base() must also exist in
// two versions, and this applies recursivly all the way out to the
// public methods such as get_subtable().
//
// Rather than having two entirely distinct versions of
// get_subtable(), the const-propagating version should really be a
// thin wrapper around the non-const version. That would be good for
// two reasons, it would reduce the amount of code, and it would make
// it clear to the reader that the two versions really do exactly the
// same thing, apart from the const-propagation. Since get_subtable()
// takes a row index as argument, and a degenerate subtable has no
// rows, there is no way that a valid call to non-const get_subtable()
// can ever end up instantiating a degenrate subtable, so the two
// versions of it perform the exact same function.
//
// Note also that the only Table methods that can ever end up
// instantiating a degenerate table, are those that insert rows,
// because row insertion is the only valid modifying operation on a
// degenerate subtable.
//
// The right thing to do, is therefore to remove the
// instantiate_before_change() call from get_column_base(), and add it
// to the methods that insert rows. This in turn will allow us to
// collapse a large number of methods that currently exist in two
// versions.
//
// Note: get_subtable_ptr() has now been collapsed to one version, but
// the suggested change will still be a significant improvement.

bool Table::is_nullable(size_t col_ndx) const
{
    REALM_ASSERT_DEBUG(col_ndx < m_spec.get_column_count());
    return (m_spec.get_column_attr(col_ndx) & col_attr_Nullable) ||
        m_spec.get_column_type(col_ndx) == col_type_Link;
}

const ColumnBase& Table::get_column_base(size_t ndx) const noexcept
{
    REALM_ASSERT_DEBUG(ndx < m_spec.get_column_count());
    REALM_ASSERT_DEBUG(m_cols.size() == m_spec.get_column_count());
    return *m_cols[ndx];
}


ColumnBase& Table::get_column_base(size_t ndx)
{
    REALM_ASSERT_DEBUG(ndx < m_spec.get_column_count());
    instantiate_before_change();
    REALM_ASSERT_DEBUG(m_cols.size() == m_spec.get_column_count());
    return *m_cols[ndx];
}


const IntegerColumn& Table::get_column(size_t ndx) const noexcept
{
    return get_column<IntegerColumn, col_type_Int>(ndx);
}

IntegerColumn& Table::get_column(size_t ndx)
{
    return get_column<IntegerColumn, col_type_Int>(ndx);
}

const IntNullColumn& Table::get_column_int_null(size_t ndx) const noexcept
{
    return get_column<IntNullColumn, col_type_Int>(ndx);
}

IntNullColumn& Table::get_column_int_null(size_t ndx)
{
    return get_column<IntNullColumn, col_type_Int>(ndx);
}

const StringColumn& Table::get_column_string(size_t ndx) const noexcept
{
    return get_column<StringColumn, col_type_String>(ndx);
}

StringColumn& Table::get_column_string(size_t ndx)
{
    return get_column<StringColumn, col_type_String>(ndx);
}

const StringEnumColumn& Table::get_column_string_enum(size_t ndx) const noexcept
{
    return get_column<StringEnumColumn, col_type_StringEnum>(ndx);
}

StringEnumColumn& Table::get_column_string_enum(size_t ndx)
{
    return get_column<StringEnumColumn, col_type_StringEnum>(ndx);
}

const FloatColumn& Table::get_column_float(size_t ndx) const noexcept
{
    return get_column<FloatColumn, col_type_Float>(ndx);
}

FloatColumn& Table::get_column_float(size_t ndx)
{
    return get_column<FloatColumn, col_type_Float>(ndx);
}

const DoubleColumn& Table::get_column_double(size_t ndx) const noexcept
{
    return get_column<DoubleColumn, col_type_Double>(ndx);
}

DoubleColumn& Table::get_column_double(size_t ndx)
{
    return get_column<DoubleColumn, col_type_Double>(ndx);
}

const BinaryColumn& Table::get_column_binary(size_t ndx) const noexcept
{
    return get_column<BinaryColumn, col_type_Binary>(ndx);
}

BinaryColumn& Table::get_column_binary(size_t ndx)
{
    return get_column<BinaryColumn, col_type_Binary>(ndx);
}

const SubtableColumn &Table::get_column_table(size_t ndx) const noexcept
{
    return get_column<SubtableColumn, col_type_Table>(ndx);
}

SubtableColumn &Table::get_column_table(size_t ndx)
{
    return get_column<SubtableColumn, col_type_Table>(ndx);
}

const MixedColumn& Table::get_column_mixed(size_t ndx) const noexcept
{
    return get_column<MixedColumn, col_type_Mixed>(ndx);
}

MixedColumn& Table::get_column_mixed(size_t ndx)
{
    return get_column<MixedColumn, col_type_Mixed>(ndx);
}

const LinkColumnBase& Table::get_column_link_base(size_t ndx) const noexcept
{
    const ColumnBase& col_base = get_column_base(ndx);
    REALM_ASSERT(m_spec.get_column_type(ndx) == col_type_Link ||
                 m_spec.get_column_type(ndx) == col_type_LinkList);
    const LinkColumnBase& col_link_base = static_cast<const LinkColumnBase&>(col_base);
    return col_link_base;
}

LinkColumnBase& Table::get_column_link_base(size_t ndx)
{
    ColumnBase& col_base = get_column_base(ndx);
    REALM_ASSERT(m_spec.get_column_type(ndx) == col_type_Link ||
                 m_spec.get_column_type(ndx) == col_type_LinkList);
    LinkColumnBase& col_link_base = static_cast<LinkColumnBase&>(col_base);
    return col_link_base;
}

const LinkColumn& Table::get_column_link(size_t ndx) const noexcept
{
    return get_column<LinkColumn, col_type_Link>(ndx);
}

LinkColumn& Table::get_column_link(size_t ndx)
{
    return get_column<LinkColumn, col_type_Link>(ndx);
}

const LinkListColumn& Table::get_column_link_list(size_t ndx) const noexcept
{
    return get_column<LinkListColumn, col_type_LinkList>(ndx);
}

LinkListColumn& Table::get_column_link_list(size_t ndx)
{
    return get_column<LinkListColumn, col_type_LinkList>(ndx);
}

const BacklinkColumn& Table::get_column_backlink(size_t ndx) const noexcept
{
    return get_column<BacklinkColumn, col_type_BackLink>(ndx);
}

BacklinkColumn& Table::get_column_backlink(size_t ndx)
{
    return get_column<BacklinkColumn, col_type_BackLink>(ndx);
}


void Table::validate_column_type(const ColumnBase& column, ColumnType col_type, size_t ndx) const
{
    ColumnType real_col_type = get_real_column_type(ndx);
    if (col_type == col_type_Int) {
        REALM_ASSERT(real_col_type == col_type_Int || real_col_type == col_type_Bool ||
                       real_col_type == col_type_DateTime);
    }
    else {
        REALM_ASSERT_3(col_type, ==, real_col_type);
    }
    static_cast<void>(column);
    static_cast<void>(ndx);
    static_cast<void>(real_col_type);
}


size_t Table::get_size_from_ref(ref_type spec_ref, ref_type columns_ref,
                                Allocator& alloc) noexcept
{
    ColumnType first_col_type = ColumnType();
    if (!Spec::get_first_column_type_from_ref(spec_ref, alloc, first_col_type))
        return 0;
    const char* columns_header = alloc.translate(columns_ref);
    REALM_ASSERT_3(Array::get_size_from_header(columns_header), !=, 0);
    ref_type first_col_ref = to_ref(Array::get(columns_header, 0));
    size_t size = ColumnBase::get_size_from_type_and_ref(first_col_type, first_col_ref, alloc);
    return size;
}


ref_type Table::create_empty_table(Allocator& alloc)
{
    Array top(alloc);
    _impl::DeepArrayDestroyGuard dg(&top);
    top.create(Array::type_HasRefs); // Throws
    _impl::DeepArrayRefDestroyGuard dg_2(alloc);

    {
        MemRef mem = Spec::create_empty_spec(alloc); // Throws
        dg_2.reset(mem.m_ref);
        int_fast64_t v(mem.m_ref); // FIXME: Dangerous case (unsigned -> signed)
        top.add(v); // Throws
        dg_2.release();
    }
    {
        bool context_flag = false;
        MemRef mem = Array::create_empty_array(Array::type_HasRefs, context_flag, alloc); // Throws
        dg_2.reset(mem.m_ref);
        int_fast64_t v(mem.m_ref); // FIXME: Dangerous case (unsigned -> signed)
        top.add(v); // Throws
        dg_2.release();
    }

    dg.release();
    return top.get_ref();
}


ref_type Table::create_column(ColumnType col_type, size_t size, bool nullable, Allocator& alloc)
{
    switch (col_type) {
        case col_type_Int:
        case col_type_Bool:
        case col_type_DateTime:
            if (nullable) {
                return IntNullColumn::create(alloc, Array::type_Normal, size); // Throws
            }
            else {
                return IntegerColumn::create(alloc, Array::type_Normal, size); // Throws
            }
        case col_type_NewDate:
            return DateTimeColumn().get_ref(); // Throws
        case col_type_Float:
            return FloatColumn::create(alloc, Array::type_Normal, size); // Throws
        case col_type_Double:
            return DoubleColumn::create(alloc, Array::type_Normal, size); // Throws
        case col_type_String:
            return StringColumn::create(alloc, size); // Throws
        case col_type_Binary:
            return BinaryColumn::create(alloc, size, nullable); // Throws
        case col_type_Table:
            return SubtableColumn::create(alloc, size); // Throws
        case col_type_Mixed:
            return MixedColumn::create(alloc, size); // Throws
        case col_type_Link:
            return LinkColumn::create(alloc, size); // Throws
        case col_type_LinkList:
            return LinkListColumn::create(alloc, size); // Throws
        case col_type_BackLink:
            return BacklinkColumn::create(alloc, size); // Throws
        case col_type_StringEnum:
        case col_type_Reserved4:
            break;
    }
    REALM_ASSERT(false);
    return 0;
}


ref_type Table::clone_columns(Allocator& alloc) const
{
    Array new_columns(alloc);
    new_columns.create(Array::type_HasRefs); // Throws
    size_t num_cols = get_column_count();
    for (size_t col_ndx = 0; col_ndx < num_cols; ++col_ndx) {
        ref_type new_col_ref;
        const ColumnBase* col = &get_column_base(col_ndx);
        MemRef mem = col->clone_deep(alloc);
        new_col_ref = mem.m_ref;
        new_columns.add(int_fast64_t(new_col_ref)); // Throws
    }
    return new_columns.get_ref();
}


ref_type Table::clone(Allocator& alloc) const
{
    if (m_top.is_attached()) {
        MemRef mem = m_top.clone_deep(alloc); // Throws
        return mem.m_ref;
    }

    Array new_top(alloc);
    _impl::DeepArrayDestroyGuard dg(&new_top);
    new_top.create(Array::type_HasRefs); // Throws
    _impl::DeepArrayRefDestroyGuard dg_2(alloc);
    {
        MemRef mem = m_spec.m_top.clone_deep(alloc); // Throws
        dg_2.reset(mem.m_ref);
        int_fast64_t v(mem.m_ref); // FIXME: Dangerous cast (unsigned -> signed)
        new_top.add(v); // Throws
        dg_2.release();
    }
    {
        MemRef mem = m_columns.clone_deep(alloc); // Throws
        dg_2.reset(mem.m_ref);
        int_fast64_t v(mem.m_ref); // FIXME: Dangerous cast (unsigned -> signed)
        new_top.add(v); // Throws
        dg_2.release();
    }
    dg.release();
    return new_top.get_ref();
}


void Table::insert_empty_row(size_t row_ndx, size_t num_rows)
{
    REALM_ASSERT(is_attached());
    REALM_ASSERT_DEBUG(row_ndx <= m_size);
    REALM_ASSERT_DEBUG(num_rows <= std::numeric_limits<size_t>::max() - row_ndx);
    bump_version();

    size_t num_cols = m_spec.get_column_count();
    for (size_t col_ndx = 0; col_ndx != num_cols; ++col_ndx) {
        ColumnBase& column = get_column_base(col_ndx);
        bool insert_nulls = is_nullable(col_ndx);
        column.insert_rows(row_ndx, num_rows, m_size, insert_nulls); // Throws
    }
    if (row_ndx < m_size)
        adj_row_acc_insert_rows(row_ndx, num_rows);
    m_size += num_rows;

    if (Replication* repl = get_repl()) {
        size_t num_rows_to_insert = num_rows;
        size_t prior_num_rows = m_size - num_rows;
        repl->insert_empty_rows(this, row_ndx, num_rows_to_insert, prior_num_rows); // Throws
    }
}


void Table::erase_row(size_t row_ndx, bool is_move_last_over)
{
    REALM_ASSERT(is_attached());
    REALM_ASSERT_3(row_ndx, <, m_size);

    bool skip_cascade = !m_spec.has_strong_link_columns();

    // FIXME: Is this really necessary? Waiting for clarification from Thomas
    // Goyne.
    if (Group* g = get_parent_group()) {
        if (g->has_cascade_notification_handler())
            skip_cascade = false;
    }

    if (skip_cascade) {
        size_t prior_num_rows = m_size;
        bool broken_reciprocal_backlinks = false;
        if (is_move_last_over) {
            do_move_last_over(row_ndx, broken_reciprocal_backlinks); // Throws
        }
        else {
            do_remove(row_ndx, broken_reciprocal_backlinks); // Throws
        }

        if (Replication* repl = get_repl()) {
            size_t num_rows_to_erase = 1;
            repl->erase_rows(this, row_ndx, num_rows_to_erase, prior_num_rows,
                             is_move_last_over); // Throws
        }
        return;
    }

    // When the table has strong link columns, row removals may cascade.
    size_t table_ndx = get_index_in_group();
    // Only group-level tables can have link columns
    REALM_ASSERT(table_ndx != realm::npos);

    CascadeState::row row;
    row.is_ordered_removal = (is_move_last_over ? 0 : 1);
    row.table_ndx = table_ndx;
    row.row_ndx   = row_ndx;
    CascadeState state;
    state.rows.push_back(row); // Throws

    if (Group* g = get_parent_group())
        state.track_link_nullifications = g->has_cascade_notification_handler();

    cascade_break_backlinks_to(row_ndx, state); // Throws

    if (Group* g = get_parent_group())
        _impl::GroupFriend::send_cascade_notification(*g, state);

    remove_backlink_broken_rows(state); // Throws
}

void Table::change_link_targets(size_t row_ndx, size_t new_row_ndx)
{
    if (REALM_UNLIKELY(!is_attached()))
        throw LogicError(LogicError::detached_accessor);
    if (REALM_UNLIKELY(row_ndx >= m_size))
        throw LogicError(LogicError::row_index_out_of_range);
    if (REALM_UNLIKELY(new_row_ndx >= m_size))
        throw LogicError(LogicError::row_index_out_of_range);

    do_change_link_targets(row_ndx, new_row_ndx);

    if (Replication* repl = get_repl()) {
        repl->change_link_targets(this, row_ndx, new_row_ndx);
    }
}

void Table::batch_erase_rows(const IntegerColumn& row_indexes, bool is_move_last_over)
{
    REALM_ASSERT(is_attached());

    bool skip_cascade = !m_spec.has_strong_link_columns();

    // FIXME: Is this really necessary? Waiting for clarification from Thomas
    // Goyne.
    if (Group* g = get_parent_group()) {
        if (g->has_cascade_notification_handler())
            skip_cascade = false;
    }

    if (skip_cascade) {
        size_t size = row_indexes.size();
        std::vector<size_t> rows;
        rows.reserve(size);
        for (size_t i = 0; i < size; ++i) {
            size_t row_ndx = to_size_t(row_indexes.get(i));
            rows.push_back(row_ndx);
        }
        sort(rows.begin(), rows.end());
        rows.erase(unique(rows.begin(), rows.end()), rows.end());
        // Remove in reverse order to prevent invalidation of recorded row
        // indexes.
        Replication* repl = get_repl();
        auto rend = rows.rend();
        for (auto i = rows.rbegin(); i != rend; ++i) {
            size_t row_ndx = *i;
            if (repl) {
                size_t num_rows_to_erase = 1;
                size_t prior_num_rows = m_size;
                repl->erase_rows(this, row_ndx, num_rows_to_erase, prior_num_rows,
                                 is_move_last_over); // Throws
            }
            bool broken_reciprocal_backlinks = false;
            if (is_move_last_over) {
                do_move_last_over(row_ndx, broken_reciprocal_backlinks); // Throws
            }
            else {
                do_remove(row_ndx, broken_reciprocal_backlinks); // Throws
            }
        }
        return;
    }

    // When the table has strong link columns, row removals may cascade.
    size_t table_ndx = get_index_in_group();
    // Only group-level tables can have link columns
    REALM_ASSERT(table_ndx != realm::npos);

    CascadeState state;
    size_t size = row_indexes.size();
    state.rows.reserve(size);
    for (size_t i = 0; i < size; ++i) {
        size_t row_ndx = to_size_t(row_indexes.get(i));
        CascadeState::row row;
        row.is_ordered_removal = (is_move_last_over ? 0 : 1);
        row.table_ndx = table_ndx;
        row.row_ndx   = row_ndx;
        state.rows.push_back(row); // Throws
    }
    sort(begin(state.rows), end(state.rows));
    state.rows.erase(unique(begin(state.rows), end(state.rows)), end(state.rows));

    if (Group* g = get_parent_group())
        state.track_link_nullifications = g->has_cascade_notification_handler();

    // Iterate over a copy of `rows` since cascading deletes mutate it
    auto copy = state.rows;
    for (auto const& row : copy) {
        cascade_break_backlinks_to(row.row_ndx, state); // Throws
    }

    if (Group* g = get_parent_group())
        _impl::GroupFriend::send_cascade_notification(*g, state);

    remove_backlink_broken_rows(state); // Throws
}


// Replication instruction 'erase-row(unordered=false)' calls this function
// directly with broken_reciprocal_backlinks=false.
void Table::do_remove(size_t row_ndx, bool broken_reciprocal_backlinks)
{
    size_t num_cols = m_spec.get_column_count();
    for (size_t col_ndx = 0; col_ndx < num_cols; ++col_ndx) {
        ColumnBase& column = get_column_base(col_ndx);
        size_t num_rows_to_erase = 1;
        column.erase_rows(row_ndx, num_rows_to_erase, m_size,
                          broken_reciprocal_backlinks); // Throws
    }
    adj_row_acc_erase_row(row_ndx);
    --m_size;
    bump_version();
}


// Replication instruction 'erase-row(unordered=true)' calls this function
// directly with broken_reciprocal_backlinks=false.
void Table::do_move_last_over(size_t row_ndx, bool broken_reciprocal_backlinks)
{
    size_t num_cols = m_spec.get_column_count();
    for (size_t col_ndx = 0; col_ndx != num_cols; ++col_ndx) {
        ColumnBase& column = get_column_base(col_ndx);
        size_t prior_num_rows = m_size;
        column.move_last_row_over(row_ndx, prior_num_rows, broken_reciprocal_backlinks); // Throws
    }
    size_t last_row_ndx = m_size - 1;
    adj_row_acc_move_over(last_row_ndx, row_ndx);
    --m_size;
    bump_version();
}


void Table::do_swap_rows(size_t row_ndx_1, size_t row_ndx_2)
{
    REALM_ASSERT(row_ndx_1 < row_ndx_2);

    size_t num_cols = m_spec.get_column_count();
    for (size_t col_ndx = 0; col_ndx != num_cols; ++col_ndx) {
        ColumnBase& column = get_column_base(col_ndx);
        column.swap_rows(row_ndx_1, row_ndx_2);
    }
    adj_row_acc_swap_rows(row_ndx_1, row_ndx_2);
    bump_version();
}


void Table::do_change_link_targets(size_t row_ndx, size_t new_row_ndx)
{
    // Replace links through backlink columns, WITHOUT generating SetLink instructions.
    //
    // This bypasses handling of cascading rows, and we have decided that this is OK, because
    // ChangeLinkTargets is always followed by MoveLastOver, so breaking the last strong link
    // to a row that is being subsumed will have no observable effect, while honoring the
    // cascading behavior would complicate the calling code somewhat (having to take
    // into account whether or not the row was removed as a consequence of cascade, leading
    // to bugs in case this was forgotten).

    size_t backlink_col_start = m_spec.get_public_column_count();
    size_t backlink_col_end   = m_spec.get_column_count();
    for (size_t col_ndx = backlink_col_start; col_ndx < backlink_col_end; ++col_ndx) {
        REALM_ASSERT(m_spec.get_column_type(col_ndx) == col_type_BackLink);

        auto& col = get_column_backlink(col_ndx);
        auto& origin_table = col.get_origin_table();
        size_t origin_col_ndx = col.get_origin_column_index();
        ColumnType origin_col_type = origin_table.get_real_column_type(origin_col_ndx);
        while (col.get_backlink_count(row_ndx) > 0) {
            size_t origin_row_ndx = col.get_backlink(row_ndx, 0);

            if (origin_col_type == col_type_Link) {
                origin_table.do_set_link(origin_col_ndx, origin_row_ndx, new_row_ndx);
            }
            else if (origin_col_type == col_type_LinkList) {
                LinkViewRef links = origin_table.get_linklist(origin_col_ndx, origin_row_ndx);
                for (size_t j = 0; j < links->size(); ++j) {
                    using llf = _impl::LinkListFriend;
                    if (links->get(j).get_index() == row_ndx) {
                        llf::do_set(*links, j, new_row_ndx);
                    }
                }
            }
        }
    }

    bump_version();
}


void Table::clear()
{
    if (REALM_UNLIKELY(!is_attached()))
        throw LogicError(LogicError::detached_accessor);

    size_t table_ndx = get_index_in_group();
    if (table_ndx == realm::npos) {
        bool broken_reciprocal_backlinks = false;
        do_clear(broken_reciprocal_backlinks);
    }
    else {
        // Group-level tables may have links, so in those cases we need to
        // discover all the rows that need to be cascade-removed.
        CascadeState state;
        state.stop_on_table = this;
        if (Group* g = get_parent_group())
            state.track_link_nullifications = g->has_cascade_notification_handler();
        cascade_break_backlinks_to_all_rows(state); // Throws

        if (Group* g = get_parent_group())
            _impl::GroupFriend::send_cascade_notification(*g, state);

        bool broken_reciprocal_backlinks = true;
        do_clear(broken_reciprocal_backlinks);

        remove_backlink_broken_rows(state); // Throws
    }

    if (Replication* repl = get_repl())
        repl->clear_table(this); // Throws
}


// Replication instruction 'clear-table' calls this function
// directly with broken_reciprocal_backlinks=false.
void Table::do_clear(bool broken_reciprocal_backlinks)
{
    size_t num_cols = m_spec.get_column_count();
    for (size_t col_ndx = 0; col_ndx != num_cols; ++col_ndx) {
        ColumnBase& column = get_column_base(col_ndx);
        column.clear(m_size, broken_reciprocal_backlinks); // Throws
    }
    m_size = 0;

    discard_row_accessors();
    bump_version();
}

void Table::swap_rows(size_t row_ndx_1, size_t row_ndx_2)
{
    if (REALM_UNLIKELY(!is_attached()))
        throw LogicError(LogicError::detached_accessor);
    if (REALM_UNLIKELY(row_ndx_1 >= m_size || row_ndx_2 >= m_size))
        throw LogicError(LogicError::row_index_out_of_range);

    // Internally, core requires that the first row index is strictly less than
    // the second one. The changeset merge mechanism is written to take
    // advantage of it, and it requires it.
    if (row_ndx_1 == row_ndx_2)
        return;
    if (row_ndx_1 > row_ndx_2)
        std::swap(row_ndx_1, row_ndx_2);

    do_swap_rows(row_ndx_1, row_ndx_2);

    if (Replication* repl = get_repl())
        repl->swap_rows(this, row_ndx_1, row_ndx_2);
}


void Table::set_subtable(size_t col_ndx, size_t row_ndx, const Table* table)
{
    REALM_ASSERT_3(col_ndx, <, get_column_count());
    REALM_ASSERT_3(get_real_column_type(col_ndx), ==, col_type_Table);
    REALM_ASSERT_3(row_ndx, <, m_size);
    bump_version();

    SubtableColumn& subtables = get_column_table(col_ndx);
    subtables.set(row_ndx, table);

    // FIXME: Replication is not yet able to handle copying insertion of non-empty tables.
    if (Replication* repl = get_repl())
        repl->set_table(this, col_ndx, row_ndx); // Throws
}


void Table::set_mixed_subtable(size_t col_ndx, size_t row_ndx, const Table* t)
{
    REALM_ASSERT_3(col_ndx, <, get_column_count());
    REALM_ASSERT_3(get_real_column_type(col_ndx), ==, col_type_Mixed);
    REALM_ASSERT_3(row_ndx, <, m_size);
    bump_version();

    MixedColumn& mixed_col = get_column_mixed(col_ndx);
    mixed_col.set_subtable(row_ndx, t);

    // FIXME: Replication is not yet able to handle copying assignment of non-empty tables.
    if (Replication* repl = get_repl())
        repl->set_mixed(this, col_ndx, row_ndx, Mixed::subtable_tag()); // Throws
}


Table* Table::get_subtable_accessor(size_t col_ndx, size_t row_ndx) noexcept
{
    REALM_ASSERT(is_attached());
    // If this table is not a degenerate subtable, then `col_ndx` must be a
    // valid index into `m_cols`.
    REALM_ASSERT(!m_columns.is_attached() || col_ndx < m_cols.size());
    // The column accessor may not exist yet, but in that case the subtable
    // accessor cannot exist either. Column accessors are missing only during
    // certian operations such as the the updating of the accessor tree when a
    // read transactions is advanced.
    if (m_columns.is_attached()) {
        if (ColumnBase* col = m_cols[col_ndx])
            return col->get_subtable_accessor(row_ndx);
    }
    return 0;
}


Table* Table::get_link_target_table_accessor(size_t col_ndx) noexcept
{
    REALM_ASSERT(is_attached());
    // So far, link columns can only exist in group-level tables, so this table
    // cannot be degenerate.
    REALM_ASSERT(m_columns.is_attached());
    REALM_ASSERT_3(col_ndx, <, m_cols.size());
    if (ColumnBase* col = m_cols[col_ndx]) {
        REALM_ASSERT(dynamic_cast<LinkColumnBase*>(col));
        return &static_cast<LinkColumnBase*>(col)->get_target_table();
    }
    return 0;
}


void Table::discard_subtable_accessor(size_t col_ndx, size_t row_ndx) noexcept
{
    // This function must assume no more than minimal consistency of the
    // accessor hierarchy. This means in particular that it cannot access the
    // underlying node structure. See AccessorConsistencyLevels.

    REALM_ASSERT(is_attached());
    // If this table is not a degenerate subtable, then `col_ndx` must be a
    // valid index into `m_cols`.
    REALM_ASSERT(!m_columns.is_attached() || col_ndx < m_cols.size());
    if (ColumnBase* col = m_cols[col_ndx])
        col->discard_subtable_accessor(row_ndx);
}


Table* Table::get_subtable_ptr(size_t col_ndx, size_t row_ndx)
{
    REALM_ASSERT_3(col_ndx, <, get_column_count());
    REALM_ASSERT_3(row_ndx, <, m_size);

    ColumnType type = get_real_column_type(col_ndx);
    if (type == col_type_Table) {
        SubtableColumn& subtables = get_column_table(col_ndx);
        return subtables.get_subtable_ptr(row_ndx); // Throws
    }
    if (type == col_type_Mixed) {
        MixedColumn& subtables = get_column_mixed(col_ndx);
        return subtables.get_subtable_ptr(row_ndx); // Throws
    }
    REALM_ASSERT(false);
    return 0;
}


size_t Table::get_subtable_size(size_t col_ndx, size_t row_ndx) const noexcept
{
    REALM_ASSERT_3(col_ndx, <, get_column_count());
    REALM_ASSERT_3(row_ndx, <, m_size);

    ColumnType type = get_real_column_type(col_ndx);
    if (type == col_type_Table) {
        const SubtableColumn& subtables = get_column_table(col_ndx);
        return subtables.get_subtable_size(row_ndx);
    }
    if (type == col_type_Mixed) {
        const MixedColumn& subtables = get_column_mixed(col_ndx);
        return subtables.get_subtable_size(row_ndx);
    }
    REALM_ASSERT(false);
    return 0;
}


void Table::clear_subtable(size_t col_ndx, size_t row_ndx)
{
    REALM_ASSERT_3(col_ndx, <, get_column_count());
    REALM_ASSERT_3(row_ndx, <=, m_size);
    bump_version();

    ColumnType type = get_real_column_type(col_ndx);
    if (type == col_type_Table) {
        SubtableColumn& subtables = get_column_table(col_ndx);
        subtables.set(row_ndx, 0);

        if (Replication* repl = get_repl())
            repl->set_table(this, col_ndx, row_ndx); // Throws
    }
    else if (type == col_type_Mixed) {
        MixedColumn& subtables = get_column_mixed(col_ndx);
        subtables.set_subtable(row_ndx, 0);

        if (Replication* repl = get_repl())
            repl->set_mixed(this, col_ndx, row_ndx, Mixed::subtable_tag()); // Throws
    }
    else {
        REALM_ASSERT(false);
    }
}


const Table* Table::get_parent_table_ptr(size_t* column_ndx_out) const noexcept
{
    REALM_ASSERT_DEBUG(is_attached());
    const Array& real_top = m_top.is_attached() ? m_top : m_columns;
    if (ArrayParent* array_parent = real_top.get_parent()) {
        REALM_ASSERT_DEBUG(dynamic_cast<Parent*>(array_parent));
        Parent* table_parent = static_cast<Parent*>(array_parent);
        return table_parent->get_parent_table(column_ndx_out);
    }
    return 0;
}


size_t Table::get_parent_row_index() const noexcept
{
    REALM_ASSERT(is_attached());
    const Array& real_top = m_top.is_attached() ? m_top : m_columns;
    Parent* parent = static_cast<Parent*>(real_top.get_parent()); // ArrayParent guaranteed to be Table::Parent
    if (!parent)
        return npos; // Free-standing table
    if (parent->get_parent_group())
        return realm::npos; // Group-level table
    size_t index_in_parent = real_top.get_ndx_in_parent();
    return index_in_parent;
}


Group* Table::get_parent_group() const noexcept
{
    REALM_ASSERT(is_attached());
    if (!m_top.is_attached())
        return 0; // Subtable with shared descriptor
    Parent* parent = static_cast<Parent*>(m_top.get_parent()); // ArrayParent guaranteed to be Table::Parent
    if (!parent)
        return 0; // Free-standing table
    Group* group = parent->get_parent_group();
    if (!group)
        return 0; // Subtable with independent descriptor
    return group;
}


size_t Table::get_index_in_group() const noexcept
{
    REALM_ASSERT(is_attached());
    if (!m_top.is_attached())
        return realm::npos; // Subtable with shared descriptor
    Parent* parent = static_cast<Parent*>(m_top.get_parent()); // ArrayParent guaranteed to be Table::Parent
    if (!parent)
        return realm::npos; // Free-standing table
    if (!parent->get_parent_group())
        return realm::npos; // Subtable with independent descriptor
    size_t index_in_parent = m_top.get_ndx_in_parent();
    return index_in_parent;
}

namespace realm {

<<<<<<< HEAD
template<> bool Table::get(size_t col_ndx, size_t ndx) const noexcept
=======
template<>
bool Table::get(size_t col_ndx, size_t ndx) const noexcept
>>>>>>> 610b0f04
{
    REALM_ASSERT_3(col_ndx, <, get_column_count());
    REALM_ASSERT_3(get_real_column_type(col_ndx), == , col_type_Bool);
    REALM_ASSERT_3(ndx, <, m_size);

    if (is_nullable(col_ndx)) {
        const IntNullColumn& column = get_column_int_null(col_ndx);
        return column.get(ndx).value_or(0) != 0;
    }
    else {
        const IntegerColumn& column = get_column(col_ndx);
        return column.get(ndx) != 0;
    }
}

<<<<<<< HEAD
template<> int64_t Table::get(size_t col_ndx, size_t ndx) const noexcept
=======
template<>
int64_t Table::get(size_t col_ndx, size_t ndx) const noexcept
>>>>>>> 610b0f04
{
    REALM_ASSERT_3(col_ndx, <, get_column_count());
    REALM_ASSERT_3(get_real_column_type(col_ndx), == , col_type_Int);
    REALM_ASSERT_3(ndx, <, m_size);

    if (is_nullable(col_ndx)) {
        const IntNullColumn& column = get_column<IntNullColumn, col_type_Int>(col_ndx);
        return column.get(ndx).value_or(0);
    }
    else {
        const IntegerColumn& column = get_column<IntegerColumn, col_type_Int>(col_ndx);
<<<<<<< HEAD
        return column.get(ndx);
    }
}

template<> DateTime Table::get(size_t col_ndx, size_t ndx) const noexcept
{
    REALM_ASSERT_3(col_ndx, <, get_column_count());
    REALM_ASSERT_3(get_real_column_type(col_ndx), == , col_type_DateTime);
    REALM_ASSERT_3(ndx, <, m_size);

    if (is_nullable(col_ndx)) {
        const IntNullColumn& column = get_column<IntNullColumn, col_type_Int>(col_ndx);
        return column.get(ndx).value_or(0);
    }
    else {
        const IntegerColumn& column = get_column<IntegerColumn, col_type_Int>(col_ndx);
        return column.get(ndx);
    }
}

template<> float Table::get(size_t col_ndx, size_t ndx) const noexcept
{
    REALM_ASSERT_3(col_ndx, <, get_column_count());
    REALM_ASSERT_3(get_real_column_type(col_ndx), == , col_type_Float);
    REALM_ASSERT_3(ndx, <, m_size);

    const FloatColumn& column = get_column<FloatColumn, col_type_Float>(col_ndx);
    float f = column.get(ndx);
    if (null::is_null_float(f))
        return 0.0f;
    else
        return f;
}

template<> double Table::get(size_t col_ndx, size_t ndx) const noexcept
{
    REALM_ASSERT_3(col_ndx, <, get_column_count());
    REALM_ASSERT_3(get_real_column_type(col_ndx), == , col_type_Double);
    REALM_ASSERT_3(ndx, <, m_size);

    const DoubleColumn& column = get_column<DoubleColumn, col_type_Double>(col_ndx);
    double d = column.get(ndx);
    if (null::is_null_float(d))
        return 0.0;
    else
        return d;
}

template<> StringData Table::get(size_t col_ndx, size_t ndx) const noexcept
{
    REALM_ASSERT_3(col_ndx, <, m_columns.size());
    REALM_ASSERT_7(get_real_column_type(col_ndx), == , col_type_String, || ,
        get_real_column_type(col_ndx), == , col_type_StringEnum);
    REALM_ASSERT_3(ndx, <, m_size);

    StringData sd;
    ColumnType type = get_real_column_type(col_ndx);
    if (type == col_type_String) {
        const StringColumn& column = get_column<StringColumn, col_type_String>(col_ndx);
        sd = column.get(ndx);
    }
    else {
        REALM_ASSERT(type == col_type_StringEnum);
        const StringEnumColumn& column = get_column<StringEnumColumn, col_type_StringEnum>(col_ndx);
        sd = column.get(ndx);
    }
    REALM_ASSERT_DEBUG(!(!is_nullable(col_ndx) && sd.is_null()));
    return sd;
}

template<> BinaryData Table::get(size_t col_ndx, size_t ndx) const noexcept
{
    REALM_ASSERT_3(col_ndx, <, m_columns.size());
    REALM_ASSERT_3(get_real_column_type(col_ndx), == , col_type_Binary);
    REALM_ASSERT_3(ndx, <, m_size);

    const BinaryColumn& column = get_column<BinaryColumn, col_type_Binary>(col_ndx);
    return column.get(ndx);
}


template<> NewDate Table::get(size_t col_ndx, size_t ndx) const noexcept
{
    REALM_ASSERT_3(col_ndx, <, m_columns.size());
    REALM_ASSERT_3(get_real_column_type(col_ndx), == , col_type_NewDate);
    REALM_ASSERT_3(ndx, <, m_size);

    const DateTimeColumn& column = get_column<DateTimeColumn, col_type_NewDate>(col_ndx);
    return column.get(ndx);
}


int64_t Table::get_int(size_t col_ndx, size_t ndx) const noexcept
{
    return get<int64_t>(col_ndx, ndx);
=======
        return column.get(ndx);
    }
}

template<>
DateTime Table::get(size_t col_ndx, size_t ndx) const noexcept
{
    REALM_ASSERT_3(col_ndx, <, get_column_count());
    REALM_ASSERT_3(get_real_column_type(col_ndx), == , col_type_DateTime);
    REALM_ASSERT_3(ndx, <, m_size);

    if (is_nullable(col_ndx)) {
        const IntNullColumn& column = get_column<IntNullColumn, col_type_Int>(col_ndx);
        return column.get(ndx).value_or(0);
    }
    else {
        const IntegerColumn& column = get_column<IntegerColumn, col_type_Int>(col_ndx);
        return column.get(ndx);
    }
>>>>>>> 610b0f04
}

template<>
float Table::get(size_t col_ndx, size_t ndx) const noexcept
{
    REALM_ASSERT_3(col_ndx, <, get_column_count());
    REALM_ASSERT_3(get_real_column_type(col_ndx), == , col_type_Float);
    REALM_ASSERT_3(ndx, <, m_size);

    const FloatColumn& column = get_column<FloatColumn, col_type_Float>(col_ndx);
    float f = column.get(ndx);
    if (null::is_null_float(f))
        return 0.0f;
    else
        return f;
}

template<>
double Table::get(size_t col_ndx, size_t ndx) const noexcept
{
    REALM_ASSERT_3(col_ndx, <, get_column_count());
    REALM_ASSERT_3(get_real_column_type(col_ndx), == , col_type_Double);
    REALM_ASSERT_3(ndx, <, m_size);

    const DoubleColumn& column = get_column<DoubleColumn, col_type_Double>(col_ndx);
    double d = column.get(ndx);
    if (null::is_null_float(d))
        return 0.0;
    else
        return d;
}

template<>
StringData Table::get(size_t col_ndx, size_t ndx) const noexcept
{
    REALM_ASSERT_3(col_ndx, <, m_columns.size());
    REALM_ASSERT_7(get_real_column_type(col_ndx), == , col_type_String, || ,
        get_real_column_type(col_ndx), == , col_type_StringEnum);
    REALM_ASSERT_3(ndx, <, m_size);

    StringData sd;
    ColumnType type = get_real_column_type(col_ndx);
    if (type == col_type_String) {
        const StringColumn& column = get_column<StringColumn, col_type_String>(col_ndx);
        sd = column.get(ndx);
    }
    else {
        REALM_ASSERT(type == col_type_StringEnum);
        const StringEnumColumn& column = get_column<StringEnumColumn, col_type_StringEnum>(col_ndx);
        sd = column.get(ndx);
    }
    REALM_ASSERT_DEBUG(!(!is_nullable(col_ndx) && sd.is_null()));
    return sd;
}

template<>
BinaryData Table::get(size_t col_ndx, size_t ndx) const noexcept
{
    REALM_ASSERT_3(col_ndx, <, m_columns.size());
    REALM_ASSERT_3(get_real_column_type(col_ndx), == , col_type_Binary);
    REALM_ASSERT_3(ndx, <, m_size);

    const BinaryColumn& column = get_column<BinaryColumn, col_type_Binary>(col_ndx);
    return column.get(ndx);
}

} // namespace realm;

template<class ColType, class T>
size_t Table::do_set_unique(ColType& col, size_t ndx, T&& value)
{
    size_t found_ndx = not_found;

    // The following loop relies on unsigned overflow, so be sure that `not_found`
    // is what we expect it to be.
    static_assert(not_found == size_t(-1), "not_found != -1");

    while (true) {
        // Deliberate overflow; first iteration will start from 0,
        // because not_found == size_t(-1).
        found_ndx = col.find_first(value, found_ndx + 1);

        if (found_ndx == ndx) {
            // SetUnique is idempotent (i.e. finding a matching value on the same row
            // index is perfectly fine).
            continue;
        }
        else if (found_ndx == not_found) {
            // No more matches.
            break;
        }

        // Unique constraint violation!
        // RESOLUTION: Let the new row subsume the identity of the old row,
        // and delete the old row.
        change_link_targets(found_ndx, ndx);

        if (ndx == size() - 1) {
            // Row will be moved by move_last_over, adjust index.
            ndx = found_ndx;
        }

        move_last_over(found_ndx);

        // Since we removed an element, we need to re-check the element that was just
        // moved into the "found_ndx" spot by move_last_over.
        --found_ndx;
    }

    col.set(ndx, value);

    return ndx;
}

int64_t Table::get_int(size_t col_ndx, size_t ndx) const noexcept
{
    return get<int64_t>(col_ndx, ndx);
}

void Table::set_int_unique(size_t col_ndx, size_t ndx, int_fast64_t value)
{
    REALM_ASSERT_3(col_ndx, <, get_column_count());
    REALM_ASSERT_3(ndx, <, m_size);
    bump_version();

    if (!has_search_index(col_ndx)) {
        throw LogicError{LogicError::no_search_index};
    }

    if (is_nullable(col_ndx)) {
        auto& col = get_column_int_null(col_ndx);
        ndx = do_set_unique(col, ndx, value); // Throws
    }
    else {
        auto& col = get_column(col_ndx);
        ndx = do_set_unique(col, ndx, value); // Throws
    }

    if (Replication* repl = get_repl())
        repl->set_int_unique(this, col_ndx, ndx, value); // Throws
}

<<<<<<< HEAD

NewDate Table::get_newdate(size_t col_ndx, size_t ndx) const noexcept
{
    return get<NewDate>(col_ndx, ndx);
}


void Table::set_newdate(size_t col_ndx, size_t ndx, NewDate value)
{
    REALM_ASSERT_3(col_ndx, <, get_column_count());
    REALM_ASSERT_3(get_real_column_type(col_ndx), == , col_type_NewDate);
    REALM_ASSERT_3(ndx, <, m_size);
    bump_version();


    DateTimeColumn& column = get_column<DateTimeColumn, col_type_NewDate>(col_ndx);
    column.set(ndx, value);

    // FIXME: Add replication
    /*
    if (Replication* repl = get_repl())
        repl->set_bool(this, col_ndx, ndx, value); // Throws
        */
}


=======
void Table::set_int(size_t col_ndx, size_t ndx, int_fast64_t value)
{
    REALM_ASSERT_3(col_ndx, <, get_column_count());
    REALM_ASSERT_3(ndx, <, m_size);
    bump_version();

    if (is_nullable(col_ndx)) {
        auto& col = get_column_int_null(col_ndx);
        col.set(ndx, value);
    }
    else {
        auto& col = get_column(col_ndx);
        col.set(ndx, value);
    }

    if (Replication* repl = get_repl())
        repl->set_int(this, col_ndx, ndx, value); // Throws
}

>>>>>>> 610b0f04
bool Table::get_bool(size_t col_ndx, size_t ndx) const noexcept
{
    return get<bool>(col_ndx, ndx);
}


void Table::set_bool(size_t col_ndx, size_t ndx, bool value)
{
    REALM_ASSERT_3(col_ndx, <, get_column_count());
    REALM_ASSERT_3(get_real_column_type(col_ndx), ==, col_type_Bool);
    REALM_ASSERT_3(ndx, <, m_size);
    bump_version();

    if (is_nullable(col_ndx)) {
        IntNullColumn& column = get_column_int_null(col_ndx);
        column.set(ndx, value ? 1 : 0);
    }
    else {
        IntegerColumn& column = get_column(col_ndx);
        column.set(ndx, value ? 1 : 0);
    }

    if (Replication* repl = get_repl())
        repl->set_bool(this, col_ndx, ndx, value); // Throws
}


DateTime Table::get_datetime(size_t col_ndx, size_t ndx) const noexcept
{
    return get<DateTime>(col_ndx, ndx);
}


void Table::set_datetime(size_t col_ndx, size_t ndx, DateTime value)
{
    REALM_ASSERT_3(col_ndx, <, get_column_count());
    REALM_ASSERT_3(get_real_column_type(col_ndx), ==, col_type_DateTime);
    REALM_ASSERT_3(ndx, <, m_size);
    bump_version();

    if (is_nullable(col_ndx)) {
        IntNullColumn& column = get_column_int_null(col_ndx);
        column.set(ndx, value.get_datetime());
    }
    else {
        IntegerColumn& column = get_column(col_ndx);
        column.set(ndx, value.get_datetime());
    }

    if (Replication* repl = get_repl())
        repl->set_date_time(this, col_ndx, ndx, value); // Throws
}

float Table::get_float(size_t col_ndx, size_t ndx) const noexcept
{
    return get<float>(col_ndx, ndx);
}


void Table::set_float(size_t col_ndx, size_t ndx, float value)
{
    REALM_ASSERT_3(col_ndx, <, get_column_count());
    REALM_ASSERT_3(ndx, <, m_size);
    bump_version();

    FloatColumn& column = get_column_float(col_ndx);
    column.set(ndx, value);

    if (Replication* repl = get_repl())
        repl->set_float(this, col_ndx, ndx, value); // Throws
}


double Table::get_double(size_t col_ndx, size_t ndx) const noexcept
{
    return get<double>(col_ndx, ndx);
}


void Table::set_double(size_t col_ndx, size_t ndx, double value)
{
    REALM_ASSERT_3(col_ndx, <, get_column_count());
    REALM_ASSERT_3(ndx, <, m_size);
    bump_version();

    DoubleColumn& column = get_column_double(col_ndx);
    column.set(ndx, value);

    if (Replication* repl = get_repl())
        repl->set_double(this, col_ndx, ndx, value); // Throws
}


StringData Table::get_string(size_t col_ndx, size_t ndx) const noexcept
{
    return get<StringData>(col_ndx, ndx);
}


void Table::set_string(size_t col_ndx, size_t ndx, StringData value)
{
    if (REALM_UNLIKELY(!is_attached()))
        throw LogicError(LogicError::detached_accessor);
    if (REALM_UNLIKELY(ndx >= m_size))
        throw LogicError(LogicError::row_index_out_of_range);
    // For a degenerate subtable, `m_cols.size()` is zero, even when it has
    // columns, however, the previous row index check guarantees that `m_size >
    // 0`, and since `m_size` is also zero for a degenerate subtable, the table
    // cannot be degenerate if we got this far.
    if (REALM_UNLIKELY(col_ndx >= m_cols.size()))
        throw LogicError(LogicError::column_index_out_of_range);
    if (!is_nullable(col_ndx) && value.is_null())
        throw LogicError(LogicError::column_not_nullable);
    if (REALM_UNLIKELY(value.size() > max_string_size))
        throw LogicError(LogicError::string_too_big);

    bump_version();
    ColumnBase& col = get_column_base(col_ndx);
    col.set_string(ndx, value); // Throws

    if (Replication* repl = get_repl())
        repl->set_string(this, col_ndx, ndx, value); // Throws
}


void Table::set_string_unique(size_t col_ndx, size_t ndx, StringData value)
{
    if (REALM_UNLIKELY(value.size() > max_string_size))
        throw LogicError(LogicError::string_too_big);
    if (REALM_UNLIKELY(!is_attached()))
        throw LogicError(LogicError::detached_accessor);
    if (REALM_UNLIKELY(ndx >= m_size))
        throw LogicError(LogicError::row_index_out_of_range);
    // For a degenerate subtable, `m_cols.size()` is zero, even when it has a
    // column, however, the previous row index check guarantees that `m_size >
    // 0`, and since `m_size` is also zero for a degenerate subtable, the table
    // cannot be degenerate if we got this far.

    if (!is_nullable(col_ndx) && value.is_null())
        throw LogicError(LogicError::column_not_nullable);

    if (!has_search_index(col_ndx))
        throw LogicError(LogicError::no_search_index);

    bump_version();

    StringColumn& col = get_column_string(col_ndx);
    do_set_unique(col, ndx, value); // Throws

    if (Replication* repl = get_repl())
        repl->set_string_unique(this, col_ndx, ndx, value); // Throws
}

void Table::insert_substring(size_t col_ndx, size_t row_ndx, size_t pos, StringData value)
{
    if (REALM_UNLIKELY(!is_attached()))
        throw LogicError(LogicError::detached_accessor);
    if (REALM_UNLIKELY(row_ndx >= m_size))
        throw LogicError(LogicError::row_index_out_of_range);
    // For a degenerate subtable, `m_cols.size()` is zero, even when it has
    // columns, however, the previous row index check guarantees that `m_size >
    // 0`, and since `m_size` is also zero for a degenerate subtable, the table
    // cannot be degenerate if we got this far.
    if (REALM_UNLIKELY(col_ndx >= m_cols.size()))
        throw LogicError(LogicError::column_index_out_of_range);

    // FIXME: Loophole: Assertion violation in Table::get_string() on column type mismatch.
    StringData old_value = get_string(col_ndx, row_ndx);
    if (REALM_UNLIKELY(pos > old_value.size()))
        throw LogicError(LogicError::string_position_out_of_range);
    if (REALM_UNLIKELY(value.size() > max_string_size - old_value.size()))
        throw LogicError(LogicError::string_too_big);

    std::string copy_of_value = old_value; // Throws
    copy_of_value.insert(pos, value.data(), value.size()); // Throws

    bump_version();
    ColumnBase& col = get_column_base(col_ndx);
    col.set_string(row_ndx, copy_of_value); // Throws

    if (Replication* repl = get_repl())
        repl->insert_substring(this, col_ndx, row_ndx, pos, value); // Throws
}


void Table::remove_substring(size_t col_ndx, size_t row_ndx, size_t pos, size_t size)
{
    if (REALM_UNLIKELY(!is_attached()))
        throw LogicError(LogicError::detached_accessor);
    if (REALM_UNLIKELY(row_ndx >= m_size))
        throw LogicError(LogicError::row_index_out_of_range);
    // For a degenerate subtable, `m_cols.size()` is zero, even when it has
    // columns, however, the previous row index check guarantees that `m_size >
    // 0`, and since `m_size` is also zero for a degenerate subtable, the table
    // cannot be degenerate if we got this far.
    if (REALM_UNLIKELY(col_ndx >= m_cols.size()))
        throw LogicError(LogicError::column_index_out_of_range);

    // FIXME: Loophole: Assertion violation in Table::get_string() on column type mismatch.
    StringData old_value = get_string(col_ndx, row_ndx);
    if (REALM_UNLIKELY(pos > old_value.size()))
        throw LogicError(LogicError::string_position_out_of_range);

    std::string copy_of_value = old_value; // Throws
    copy_of_value.erase(pos, size); // Throws

    bump_version();
    ColumnBase& col = get_column_base(col_ndx);
    col.set_string(row_ndx, copy_of_value); // Throws

    if (Replication* repl = get_repl()) {
        size_t actual_size = old_value.size() - copy_of_value.size();
        repl->erase_substring(this, col_ndx, row_ndx, pos, actual_size); // Throws
    }
}


BinaryData Table::get_binary(size_t col_ndx, size_t ndx) const noexcept
{
    return get<BinaryData>(col_ndx, ndx);
}


void Table::set_binary(size_t col_ndx, size_t ndx, BinaryData value)
{
    if (REALM_UNLIKELY(!is_attached()))
        throw LogicError(LogicError::detached_accessor);
    if (REALM_UNLIKELY(ndx >= m_size))
        throw LogicError(LogicError::row_index_out_of_range);
    // For a degenerate subtable, `m_cols.size()` is zero, even when it has
    // columns, however, the previous row index check guarantees that `m_size >
    // 0`, and since `m_size` is also zero for a degenerate subtable, the table
    // cannot be degenerate if we got this far.
    if (REALM_UNLIKELY(col_ndx >= m_cols.size()))
        throw LogicError(LogicError::column_index_out_of_range);
    if (!is_nullable(col_ndx) && value.is_null())
        throw LogicError(LogicError::column_not_nullable);
    if (REALM_UNLIKELY(value.size() > max_binary_size))
        throw LogicError(LogicError::binary_too_big);
    bump_version();

    // FIXME: Loophole: Assertion violation in Table::get_column_binary() on
    // column type mismatch.
    BinaryColumn& column = get_column_binary(col_ndx);
    column.set(ndx, value);

    if (Replication* repl = get_repl())
        repl->set_binary(this, col_ndx, ndx, value); // Throws
}


Mixed Table::get_mixed(size_t col_ndx, size_t ndx) const noexcept
{
    REALM_ASSERT_3(col_ndx, <, m_columns.size());
    REALM_ASSERT_3(ndx, <, m_size);

    const MixedColumn& column = get_column_mixed(col_ndx);

    DataType type = column.get_type(ndx);
    switch (type) {
        case type_Int:
            return Mixed(column.get_int(ndx));
        case type_Bool:
            return Mixed(column.get_bool(ndx));
        case type_DateTime:
            return Mixed(DateTime(column.get_datetime(ndx)));
        case type_Float:
            return Mixed(column.get_float(ndx));
        case type_Double:
            return Mixed(column.get_double(ndx));
        case type_String:
            return Mixed(column.get_string(ndx)); // Throws
        case type_Binary:
            return Mixed(column.get_binary(ndx)); // Throws
        case type_Table:
            return Mixed::subtable_tag();
        case type_Mixed:
        case type_Link:
        case type_LinkList:
            break;
    }
    REALM_ASSERT(false);
    return Mixed(int64_t(0));
}


DataType Table::get_mixed_type(size_t col_ndx, size_t ndx) const noexcept
{
    REALM_ASSERT_3(col_ndx, <, m_columns.size());
    REALM_ASSERT_3(ndx, <, m_size);

    const MixedColumn& column = get_column_mixed(col_ndx);
    return column.get_type(ndx);
}


void Table::set_mixed(size_t col_ndx, size_t ndx, Mixed value)
{
    REALM_ASSERT_3(col_ndx, <, get_column_count());
    REALM_ASSERT_3(ndx, <, m_size);
    bump_version();

    MixedColumn& column = get_column_mixed(col_ndx);
    DataType type = value.get_type();

    switch (type) {
        case type_Int:
            column.set_int(ndx, value.get_int()); // Throws
            break;
        case type_Bool:
            column.set_bool(ndx, value.get_bool()); // Throws
            break;
        case type_DateTime:
            column.set_datetime(ndx, value.get_datetime()); // Throws
            break;
        case type_Float:
            column.set_float(ndx, value.get_float()); // Throws
            break;
        case type_Double:
            column.set_double(ndx, value.get_double()); // Throws
            break;
        case type_String:
            if (REALM_UNLIKELY(value.get_string().size() > max_string_size))
                throw LogicError(LogicError::string_too_big);
            column.set_string(ndx, value.get_string()); // Throws
            break;
        case type_Binary:
            if (REALM_UNLIKELY(value.get_binary().size() > max_binary_size))
                throw LogicError(LogicError::binary_too_big);
            column.set_binary(ndx, value.get_binary()); // Throws
            break;
        case type_Table:
            column.set_subtable(ndx, 0); // Throws
            break;
        case type_Mixed:
        case type_Link:
        case type_LinkList:
            REALM_ASSERT(false);
            break;
    }

    if (Replication* repl = get_repl())
        repl->set_mixed(this, col_ndx, ndx, value); // Throws
}


size_t Table::get_link(size_t col_ndx, size_t row_ndx) const noexcept
{
    REALM_ASSERT_3(row_ndx, <, m_size);
    const LinkColumn& column = get_column_link(col_ndx);
    return column.get_link(row_ndx);
}


TableRef Table::get_link_target(size_t col_ndx) noexcept
{
    LinkColumnBase& column = get_column_link_base(col_ndx);
    return column.get_target_table().get_table_ref();
}


void Table::set_link(size_t col_ndx, size_t row_ndx, size_t target_row_ndx)
{
    if (REALM_UNLIKELY(!is_attached()))
        throw LogicError(LogicError::detached_accessor);
    if (REALM_UNLIKELY(row_ndx >= m_size))
        throw LogicError(LogicError::row_index_out_of_range);
    // For a degenerate subtable, `m_cols.size()` is zero, even when it has a
    // column, however, the previous row index check guarantees that `m_size >
    // 0`, and since `m_size` is also zero for a degenerate subtable, the table
    // cannot be degenerate if we got this far.
    if (REALM_UNLIKELY(col_ndx >= m_cols.size()))
        throw LogicError(LogicError::column_index_out_of_range);
    LinkColumn& col = get_column_link(col_ndx);
    Table& target_table = col.get_target_table();
    if (REALM_UNLIKELY(target_row_ndx != realm::npos && target_row_ndx >= target_table.size()))
        throw LogicError(LogicError::target_row_index_out_of_range);

    // FIXME: There is still no proper check for column type mismatch. One
    // solution would be to go in the direction of set_string() (using
    // ColumnBase::set_string()), but that works less well here. The ideal
    // solution seems to be to have a very efficient way of checking the column
    // type. Idea: Introduce `DataType ColumnBase::m_type`.

    if (Replication* repl = get_repl())
        repl->set_link(this, col_ndx, row_ndx, target_row_ndx); // Throws

    size_t old_target_row_ndx = do_set_link(col_ndx, row_ndx, target_row_ndx); // Throws
    if (old_target_row_ndx == realm::npos)
        return;

    if (col.get_weak_links())
        return;

    size_t num_remaining = target_table.get_num_strong_backlinks(old_target_row_ndx);
    if (num_remaining > 0)
        return;

    CascadeState::row target_row;
    target_row.table_ndx = target_table.get_index_in_group();
    target_row.row_ndx   = old_target_row_ndx;
    CascadeState state;
    state.rows.push_back(target_row);

    if (Group* g = get_parent_group())
        state.track_link_nullifications = g->has_cascade_notification_handler();

    target_table.cascade_break_backlinks_to(old_target_row_ndx, state); // Throws

    if (Group* g = get_parent_group())
        _impl::GroupFriend::send_cascade_notification(*g, state);

    remove_backlink_broken_rows(state); // Throws
}


// Replication instruction 'set_link' calls this function directly.
size_t Table::do_set_link(size_t col_ndx, size_t row_ndx, size_t target_row_ndx)
{
    REALM_ASSERT_3(row_ndx, <, m_size);
    LinkColumn& col = get_column_link(col_ndx);
    size_t old_target_row_ndx = col.set_link(row_ndx, target_row_ndx);
    bump_version();
    return old_target_row_ndx;
}


ConstLinkViewRef Table::get_linklist(size_t col_ndx, size_t row_ndx) const
{
    REALM_ASSERT_3(row_ndx, <, m_size);
    const LinkListColumn& column = get_column_link_list(col_ndx);
    return column.get(row_ndx);
}


LinkViewRef Table::get_linklist(size_t col_ndx, size_t row_ndx)
{
    REALM_ASSERT_3(row_ndx, <, m_size);
    // FIXME: this looks wrong! It should instead be the modifying operations of
    // LinkView that bump the change count of the containing table.
    LinkListColumn& column = get_column_link_list(col_ndx);
    return column.get(row_ndx);
}


bool Table::linklist_is_empty(size_t col_ndx, size_t row_ndx) const noexcept
{
    REALM_ASSERT_3(row_ndx, <, m_size);
    const LinkListColumn& column = get_column_link_list(col_ndx);
    return !column.has_links(row_ndx);
}


size_t Table::get_link_count(size_t col_ndx, size_t row_ndx) const noexcept
{
    REALM_ASSERT_3(row_ndx, <, m_size);
    const LinkListColumn& column = get_column_link_list(col_ndx);
    return column.get_link_count(row_ndx);
}


bool Table::is_null(size_t col_ndx, size_t row_ndx) const noexcept
{
    if (!is_nullable(col_ndx))
        return false;
    auto& col = get_column_base(col_ndx);
    return col.is_null(row_ndx);
}


void Table::set_null(size_t col_ndx, size_t row_ndx)
{
    if (!is_nullable(col_ndx)) {
        throw LogicError{LogicError::column_not_nullable};
    }

    bump_version();
    ColumnBase& col = get_column_base(col_ndx);
    col.set_null(row_ndx);

    if (Replication* repl = get_repl())
        repl->set_null(this, col_ndx, row_ndx); // Throws
}


// count ----------------------------------------------

size_t Table::count_int(size_t col_ndx, int64_t value) const
{
    if (!m_columns.is_attached())
        return 0;

    const IntegerColumn& column = get_column<IntegerColumn, col_type_Int>(col_ndx);
    return column.count(value);
}
size_t Table::count_float(size_t col_ndx, float value) const
{
    if (!m_columns.is_attached())
        return 0;

    const FloatColumn& column = get_column<FloatColumn, col_type_Float>(col_ndx);
    return column.count(value);
}
size_t Table::count_double(size_t col_ndx, double value) const
{
    if (!m_columns.is_attached())
        return 0;

    const DoubleColumn& column = get_column<DoubleColumn, col_type_Double>(col_ndx);
    return column.count(value);
}
size_t Table::count_string(size_t col_ndx, StringData value) const
{
    REALM_ASSERT(!m_columns.is_attached() || col_ndx < get_column_count());

    if (!m_columns.is_attached())
        return 0;

    ColumnType type = get_real_column_type(col_ndx);
    if (type == col_type_String) {
        const StringColumn& column = get_column_string(col_ndx);
        return column.count(value);
    }
    else {
        REALM_ASSERT_3(type, ==, col_type_StringEnum);
        const StringEnumColumn& column = get_column_string_enum(col_ndx);
        return column.count(value);
    }
}

// sum ----------------------------------------------

int64_t Table::sum_int(size_t col_ndx) const
{
    if (!m_columns.is_attached())
        return 0;

    if (is_nullable(col_ndx)) {
        const IntNullColumn& column = get_column<IntNullColumn, col_type_Int>(col_ndx);
        return column.sum();
    }
    else {
        const IntegerColumn& column = get_column<IntegerColumn, col_type_Int>(col_ndx);
        return column.sum();
    }
}
double Table::sum_float(size_t col_ndx) const
{
    if (!m_columns.is_attached())
        return 0.f;

    const FloatColumn& column = get_column<FloatColumn, col_type_Float>(col_ndx);
    return column.sum();
}
double Table::sum_double(size_t col_ndx) const
{
    if (!m_columns.is_attached())
        return 0.;

    const DoubleColumn& column = get_column<DoubleColumn, col_type_Double>(col_ndx);
    return column.sum();
}

// average ----------------------------------------------

double Table::average_int(size_t col_ndx, size_t* value_count) const
{
    if (!m_columns.is_attached())
        return 0;

    if (is_nullable(col_ndx)) {
        const IntNullColumn& column = get_column<IntNullColumn, col_type_Int>(col_ndx);
        return column.average(0, -1, -1, value_count);
    }
    else {
        const IntegerColumn& column = get_column<IntegerColumn, col_type_Int>(col_ndx);
        return column.average(0, -1, -1, value_count);
    }
}
double Table::average_float(size_t col_ndx, size_t* value_count) const
{
    if (!m_columns.is_attached())
        return 0.f;

    const FloatColumn& column = get_column<FloatColumn, col_type_Float>(col_ndx);
    return column.average(0, -1, -1, value_count);
}
double Table::average_double(size_t col_ndx, size_t* value_count) const
{
    if (!m_columns.is_attached())
        return 0.;

    const DoubleColumn& column = get_column<DoubleColumn, col_type_Double>(col_ndx);
    return column.average(0, -1, -1, value_count);
}

// minimum ----------------------------------------------

#define USE_COLUMN_AGGREGATE 1

int64_t Table::minimum_int(size_t col_ndx, size_t* return_ndx) const
{
    if (!m_columns.is_attached())
        return 0;

#if USE_COLUMN_AGGREGATE
    if (is_nullable(col_ndx)) {
        const IntNullColumn& column = get_column<IntNullColumn, col_type_Int>(col_ndx);
        return column.minimum(0, npos, npos, return_ndx);
    }
    else {
        const IntegerColumn& column = get_column<IntegerColumn, col_type_Int>(col_ndx);
        return column.minimum(0, npos, npos, return_ndx);
    }
#else
    if (is_empty())
        return 0;

    int64_t mv = get_int(col_ndx, 0);
    for (size_t i = 1; i < size(); ++i) {
        int64_t v = get_int(col_ndx, i);
        if (v < mv) {
            mv = v;
        }
    }
    return mv;
#endif
}

float Table::minimum_float(size_t col_ndx, size_t* return_ndx) const
{
    if (!m_columns.is_attached())
        return 0.f;

    const FloatColumn& column = get_column<FloatColumn, col_type_Float>(col_ndx);
    return column.minimum(0, npos, npos, return_ndx);
}

double Table::minimum_double(size_t col_ndx, size_t* return_ndx) const
{
    if (!m_columns.is_attached())
        return 0.;

    const DoubleColumn& column = get_column<DoubleColumn, col_type_Double>(col_ndx);
    return column.minimum(0, npos, npos, return_ndx);
}

DateTime Table::minimum_datetime(size_t col_ndx, size_t* return_ndx) const
{
    if (!m_columns.is_attached())
        return 0;

    if (is_nullable(col_ndx)) {
        const IntNullColumn& column = get_column<IntNullColumn, col_type_DateTime>(col_ndx);
        return column.minimum(0, npos, npos, return_ndx);
    }
    else {
        const IntegerColumn& column = get_column<IntegerColumn, col_type_DateTime>(col_ndx);
        return column.minimum(0, npos, npos, return_ndx);
    }
}

// maximum ----------------------------------------------

int64_t Table::maximum_int(size_t col_ndx, size_t* return_ndx) const
{
    if (!m_columns.is_attached())
        return 0;

#if USE_COLUMN_AGGREGATE
    if (is_nullable(col_ndx)) {
        const IntNullColumn& column = get_column_int_null(col_ndx);
        return column.maximum(0, npos, npos, return_ndx);
    }
    else {
        const IntegerColumn& column = get_column(col_ndx);
        return column.maximum(0, npos, npos, return_ndx);
    }

#else
    if (is_empty())
        return 0;

    int64_t mv = get_int(col_ndx, 0);
    for (size_t i = 1; i < size(); ++i) {
        int64_t v = get_int(col_ndx, i);
        if (v > mv) {
            mv = v;
        }
    }
    return mv;
#endif
}

float Table::maximum_float(size_t col_ndx, size_t* return_ndx) const
{
    if (!m_columns.is_attached())
        return 0.f;

    const FloatColumn& column = get_column<FloatColumn, col_type_Float>(col_ndx);
    return column.maximum(0, npos, npos, return_ndx);
}

double Table::maximum_double(size_t col_ndx, size_t* return_ndx) const
{
    if (!m_columns.is_attached())
        return 0.;

    const DoubleColumn& column = get_column<DoubleColumn, col_type_Double>(col_ndx);
    return column.maximum(0, npos, npos, return_ndx);
}

DateTime Table::maximum_datetime(size_t col_ndx, size_t* return_ndx) const
{
    if (!m_columns.is_attached())
        return 0.;

    if (is_nullable(col_ndx)) {
        const IntNullColumn& column = get_column<IntNullColumn, col_type_DateTime>(col_ndx);
        return column.maximum(0, npos, npos, return_ndx);
    }
    else {
        const IntegerColumn& column = get_column<IntegerColumn, col_type_DateTime>(col_ndx);
        return column.maximum(0, npos, npos, return_ndx);
    }
}

namespace {

util::Optional<int64_t> upgrade_optional_int(util::Optional<bool> value)
{
    return value ? some<int64_t>(*value ? 1 : 0) : none;
}

util::Optional<int64_t> upgrade_optional_int(util::Optional<DateTime> value)
{
    return value ? some<int64_t>(value->get_datetime()) : none;
}

template<class T>
T upgrade_optional_int(T value)
{
    // No conversion
    return value;
}

} // anonymous namespace


template<class T>
size_t Table::find_first(size_t col_ndx, T value) const
{
    using type_traits = ColumnTypeTraits<T>;
    REALM_ASSERT(!m_columns.is_attached() || col_ndx < m_columns.size());
    REALM_ASSERT_3(get_real_column_type(col_ndx), ==, type_traits::column_id);

    if (!m_columns.is_attached())
        return not_found;

    typedef typename type_traits::column_type ColType;
    const ColType& column = get_column<ColType, type_traits::column_id>(col_ndx);
    return column.find_first(upgrade_optional_int(value));
}

size_t Table::find_first_link(size_t target_row_index) const
{
    auto target_row = get_link_target(m_link_chain[0])->get(target_row_index);
    size_t ret = where().links_to(m_link_chain[0], target_row).find();
    m_link_chain.clear();
    return ret;
}

size_t Table::find_first_int(size_t col_ndx, int64_t value) const
{
    if (is_nullable(col_ndx))
        return find_first<util::Optional<int64_t>>(col_ndx, value);
    else
        return find_first<int64_t>(col_ndx, value);
}

size_t Table::find_first_bool(size_t col_ndx, bool value) const
{
    if (is_nullable(col_ndx))
        return find_first<util::Optional<bool>>(col_ndx, value);
    else
        return find_first<bool>(col_ndx, value);
}

size_t Table::find_first_datetime(size_t col_ndx, DateTime value) const
{
    if (is_nullable(col_ndx))
        return find_first<util::Optional<DateTime>>(col_ndx, value);
    else
        return find_first<DateTime>(col_ndx, value);
}

size_t Table::find_first_float(size_t col_ndx, float value) const
{
    return find_first<Float>(col_ndx, value);
}

size_t Table::find_first_double(size_t col_ndx, double value) const
{
    return find_first<Double>(col_ndx, value);
}

size_t Table::find_first_string(size_t col_ndx, StringData value) const
{
    REALM_ASSERT(!m_columns.is_attached() || col_ndx < m_columns.size());
    if (!m_columns.is_attached())
        return not_found;

    ColumnType type = get_real_column_type(col_ndx);
    if (type == col_type_String) {
        const StringColumn& column = get_column_string(col_ndx);
        return column.find_first(value);
    }
    REALM_ASSERT_3(type, ==, col_type_StringEnum);
    const StringEnumColumn& column = get_column_string_enum(col_ndx);
    return column.find_first(value);
}

size_t Table::find_first_binary(size_t col_ndx, BinaryData value) const
{
    return find_first<BinaryData>(col_ndx, value);
}

size_t Table::find_first_null(size_t column_ndx) const
{
    return where().equal(column_ndx, null{}).find();
}

template<class T>
TableView Table::find_all(size_t col_ndx, T value)
{
    return where().equal(col_ndx, value).find_all();
}

TableView Table::find_all_link(size_t target_row_index)
{
    auto target_row = get_link_target(m_link_chain[0])->get(target_row_index);
    TableView tv = where().links_to(m_link_chain[0], target_row).find_all();
    m_link_chain.clear();
    return tv;
}

ConstTableView Table::find_all_link(size_t target_row_index) const
{
    return const_cast<Table*>(this)->find_all_link(target_row_index);
}

TableView Table::find_all_int(size_t col_ndx, int64_t value)
{
    return find_all<int64_t>(col_ndx, value);
}

ConstTableView Table::find_all_int(size_t col_ndx, int64_t value) const
{
    return const_cast<Table*>(this)->find_all<int64_t>(col_ndx, value);
}

TableView Table::find_all_bool(size_t col_ndx, bool value)
{
    return find_all<bool>(col_ndx, value);
}

ConstTableView Table::find_all_bool(size_t col_ndx, bool value) const
{
    return const_cast<Table*>(this)->find_all<int64_t>(col_ndx, value);
}


TableView Table::find_all_float(size_t col_ndx, float value)
{
    return find_all<float>(col_ndx, value);
}

ConstTableView Table::find_all_float(size_t col_ndx, float value) const
{
    return const_cast<Table*>(this)->find_all<float>(col_ndx, value);
}

TableView Table::find_all_double(size_t col_ndx, double value)
{
    return find_all<double>(col_ndx, value);
}

ConstTableView Table::find_all_double(size_t col_ndx, double value) const
{
    return const_cast<Table*>(this)->find_all<double>(col_ndx, value);
}

TableView Table::find_all_datetime(size_t col_ndx, DateTime value)
{
    return find_all<int64_t>(col_ndx, int64_t(value.get_datetime()));
}

ConstTableView Table::find_all_datetime(size_t col_ndx, DateTime value) const
{
    return const_cast<Table*>(this)->find_all<int64_t>(col_ndx, int64_t(value.get_datetime()));
}

TableView Table::find_all_string(size_t col_ndx, StringData value)
{
    return where().equal(col_ndx, value).find_all();
}

ConstTableView Table::find_all_string(size_t col_ndx, StringData value) const
{
    return const_cast<Table*>(this)->find_all_string(col_ndx, value);
}

TableView Table::find_all_binary(size_t, BinaryData)
{
    // FIXME: Implement this!
    throw std::runtime_error("Not implemented");
}

ConstTableView Table::find_all_binary(size_t, BinaryData) const
{
    // FIXME: Implement this!
    throw std::runtime_error("Not implemented");
}

TableView Table::find_all_null(size_t col_ndx)
{
    return where().equal(col_ndx, null{}).find_all();
}

ConstTableView Table::find_all_null(size_t col_ndx) const
{
    return const_cast<Table*>(this)->find_all_null(col_ndx);
}

TableView Table::get_distinct_view(size_t col_ndx)
{
    REALM_ASSERT(!m_columns.is_attached() || col_ndx < m_columns.size());

    TableView tv(*this);
    tv.sync_distinct_view(col_ndx);
    return tv;
}

ConstTableView Table::get_distinct_view(size_t col_ndx) const
{
    return const_cast<Table*>(this)->get_distinct_view(col_ndx);
}

TableView Table::get_sorted_view(size_t col_ndx, bool ascending)
{
    TableView tv = where().find_all();
    tv.sort(col_ndx, ascending);
    return tv;
}

ConstTableView Table::get_sorted_view(size_t col_ndx, bool ascending) const
{
    return const_cast<Table*>(this)->get_sorted_view(col_ndx, ascending);
}

TableView Table::get_sorted_view(std::vector<size_t> col_ndx, std::vector<bool> ascending)
{
    TableView tv = where().find_all();
    tv.sort(col_ndx, ascending);
    return tv;
}

ConstTableView Table::get_sorted_view(std::vector<size_t> col_ndx, std::vector<bool> ascending) const
{
    return const_cast<Table*>(this)->get_sorted_view(col_ndx, ascending);
}

const Table* Table::get_link_chain_target(const std::vector<size_t>& link_chain) const
{
    const Table* table = this;
    for (size_t t = 0; t < link_chain.size(); t++) {
        // Link column can be either LinkList or single Link
        ColumnType type = table->get_real_column_type(link_chain[t]);
        if (type == col_type_LinkList) {
            const LinkListColumn& cll = table->get_column_link_list(link_chain[t]);
            table = &cll.get_target_table();
        }
        else if (type == col_type_Link) {
            const LinkColumn& cl = table->get_column_link(link_chain[t]);
            table = &cl.get_target_table();
        }
        else {
            // Only last column in link chain is allowed to be non-link
            if (t + 1 != link_chain.size())
                throw(LogicError::type_mismatch);
        }
    }
    return table;
}



namespace {

struct AggrState {
    AggrState(const Table& table) : table(table), cache(table.get_alloc()), added_row(false) {}

    const Table& table;
    const StringIndex* dst_index;
    size_t group_by_column;

    const StringEnumColumn* enums;
    std::vector<size_t> keys;
    const ArrayInteger* block = nullptr;
    ArrayInteger cache;
    size_t offset;
    size_t block_end;

    bool added_row;
};

typedef size_t (*get_group_fnc)(size_t, AggrState&, Table&);

size_t get_group_ndx(size_t i, AggrState& state, Table& result)
{
    StringData str = state.table.get_string(state.group_by_column, i);
    size_t ndx = state.dst_index->find_first(str);
    if (ndx == not_found) {
        ndx = result.add_empty_row();
        result.set_string(0, ndx, str);
        state.added_row = true;
    }
    return ndx;
}

size_t get_group_ndx_blocked(size_t i, AggrState& state, Table& result)
{
    // We iterate entire blocks at a time by keeping current leaf cached
    if (i >= state.block_end) {
        size_t ndx_in_leaf;
        IntegerColumn::LeafInfo leaf { &state.block, &state.cache };
        state.enums->IntegerColumn::get_leaf(i, ndx_in_leaf, leaf);
        state.offset = i - ndx_in_leaf;
        state.block_end = state.offset + state.block->size();
    }

    // Since we know the exact number of distinct keys,
    // we can use that to avoid index lookups
    int64_t key = state.block->get(i - state.offset);
    size_t ndx = state.keys[to_size_t(key)];

    // Stored position is offset by one, so zero can indicate
    // that no entry have been added yet.
    if (ndx == 0) {
        ndx = result.add_empty_row();
        result.set_string(0, ndx, state.enums->get(i));
        state.keys[to_size_t(key)] = ndx+1;
        state.added_row = true;
    }
    else
        --ndx;
    return ndx;
}

} //namespace

// Simple pivot aggregate method. Experimental! Please do not document method publicly.
void Table::aggregate(size_t group_by_column, size_t aggr_column, AggrType op, Table& result,
                      const IntegerColumn* viewrefs) const
{
    REALM_ASSERT(result.is_empty() && result.get_column_count() == 0);
    REALM_ASSERT_3(group_by_column, <, m_columns.size());
    REALM_ASSERT_3(aggr_column, <, m_columns.size());

    REALM_ASSERT_3(get_column_type(group_by_column), ==, type_String);
    REALM_ASSERT(op == aggr_count || get_column_type(aggr_column) == type_Int);

    // Add columns to result table
    result.add_column(type_String, get_column_name(group_by_column));

    if (op == aggr_count)
        result.add_column(type_Int, "COUNT()");
    else
        result.add_column(type_Int, get_column_name(aggr_column));

    // Cache columms
    const IntegerColumn& src_column = get_column(aggr_column);
    IntegerColumn& dst_column = result.get_column(1);

    AggrState state(*this);
    get_group_fnc get_group_ndx_fnc = nullptr;

    // When doing grouped aggregates, the column to group on is likely
    // to be auto-enumerated (without a lot of duplicates grouping does not
    // make much sense). So we can use this knowledge to optimize the process.
    ColumnType key_type = get_real_column_type(group_by_column);
    if (key_type == col_type_StringEnum) {
        const StringEnumColumn& enums = get_column_string_enum(group_by_column);
        size_t key_count = enums.get_keys().size();

        state.enums = &enums;
        state.keys.assign(key_count, 0);

        size_t ndx_in_leaf;
        IntegerColumn::LeafInfo leaf { &state.block, &state.cache };
        enums.IntegerColumn::get_leaf(0, ndx_in_leaf, leaf);
        state.offset = 0 - ndx_in_leaf;
        state.block_end = state.offset + state.block->size();
        get_group_ndx_fnc = &get_group_ndx_blocked;
    }
    else {
        // If the group_by column is not auto-enumerated, we have to do
        // (more expensive) direct lookups.
        result.add_search_index(0);
        const StringIndex& dst_index = *result.get_column_string(0).get_search_index();

        state.dst_index = &dst_index;
        state.group_by_column = group_by_column;
        get_group_ndx_fnc = &get_group_ndx;
    }

    if (viewrefs) {
        // Aggregating over a view
        const size_t count = viewrefs->size();

        switch (op) {
            case aggr_count:
                for (size_t r = 0; r < count; ++r) {
                    size_t i = static_cast<size_t>(viewrefs->get(r));
                    size_t ndx = (*get_group_ndx_fnc)(i, state, result);

                    // Count
                    dst_column.adjust(ndx, 1);
                }
                break;
            case aggr_sum:
                for (size_t r = 0; r < count; ++r) {
                    size_t i = static_cast<size_t>(viewrefs->get(r));
                    size_t ndx = (*get_group_ndx_fnc)(i, state, result);

                    // Sum
                    int64_t value = src_column.get(i);
                    dst_column.adjust(ndx, value);
                }
                break;
            case aggr_avg:
            {
                // Add temporary column for counts
                result.add_column(type_Int, "count");
                IntegerColumn& cnt_column = result.get_column(2);

                for (size_t r = 0; r < count; ++r) {
                    size_t i = static_cast<size_t>(viewrefs->get(r));
                    size_t ndx = (*get_group_ndx_fnc)(i, state, result);

                    // SUM
                    int64_t value = src_column.get(i);
                    dst_column.adjust(ndx, value);

                    // Increment count
                    cnt_column.adjust(ndx, 1);
                }

                // Calculate averages
                result.add_column(type_Double, "average");
                DoubleColumn& mean_column = result.get_column_double(3);
                const size_t res_count = result.size();
                for (size_t i = 0; i < res_count; ++i) {
                    int64_t sum   = dst_column.get(i);
                    int64_t count = cnt_column.get(i);
                    double res   = double(sum) / double(count);
                    mean_column.set(i, res);
                }

                // Remove temp columns
                result.remove_column(1); // sums
                result.remove_column(1); // counts
                break;
            }
            case aggr_min:
                for (size_t r = 0; r < count; ++r) {
                    size_t i = static_cast<size_t>(viewrefs->get(r));

                    size_t ndx = (*get_group_ndx_fnc)(i, state, result);
                    int64_t value = src_column.get(i);
                    if (state.added_row) {
                        // Set the real value, to overwrite the default value
                        dst_column.set(ndx, value);
                        state.added_row = false;
                    }
                    else {
                        int64_t current = dst_column.get(ndx);
                        if (value < current)
                            dst_column.set(ndx, value);
                    }
                }
                break;
            case aggr_max:
                for (size_t r = 0; r < count; ++r) {
                    size_t i = static_cast<size_t>(static_cast<size_t>(viewrefs->get(r)));

                    size_t ndx = (*get_group_ndx_fnc)(i, state, result);
                    int64_t value = src_column.get(i);
                    if (state.added_row) {
                        // Set the real value, to overwrite the default value
                        dst_column.set(ndx, value);
                        state.added_row = false;
                    }
                    else {
                        int64_t current = dst_column.get(ndx);
                        if (value > current)
                            dst_column.set(ndx, value);
                    }
                }
                break;
        }
    }
    else {
        const size_t count = size();

        switch (op) {
            case aggr_count:
                for (size_t i = 0; i < count; ++i) {
                    size_t ndx = (*get_group_ndx_fnc)(i, state, result);

                    // Count
                    dst_column.adjust(ndx, 1);
                }
                break;
            case aggr_sum:
                for (size_t i = 0; i < count; ++i) {
                    size_t ndx = (*get_group_ndx_fnc)(i, state, result);

                    // Sum
                    int64_t value = src_column.get(i);
                    dst_column.adjust(ndx, value);
                }
                break;
            case aggr_avg:
            {
                // Add temporary column for counts
                result.add_column(type_Int, "count");
                IntegerColumn& cnt_column = result.get_column(2);

                for (size_t i = 0; i < count; ++i) {
                    size_t ndx = (*get_group_ndx_fnc)(i, state, result);

                    // SUM
                    int64_t value = src_column.get(i);
                    dst_column.adjust(ndx, value);

                    // Increment count
                    cnt_column.adjust(ndx, 1);
                }

                // Calculate averages
                result.add_column(type_Double, "average");
                DoubleColumn& mean_column = result.get_column_double(3);
                const size_t res_count = result.size();
                for (size_t i = 0; i < res_count; ++i) {
                    int64_t sum   = dst_column.get(i);
                    int64_t count = cnt_column.get(i);
                    double res    = double(sum) / double(count);
                    mean_column.set(i, res);
                }

                // Remove temp columns
                result.remove_column(1); // sums
                result.remove_column(1); // counts
                break;
            }
            case aggr_min:
                for (size_t i = 0; i < count; ++i) {
                    size_t ndx = (*get_group_ndx_fnc)(i, state, result);
                    int64_t value = src_column.get(i);
                    if (state.added_row) {
                        // Set the real value, to overwrite the default value
                        dst_column.set(ndx, value);
                        state.added_row = false;
                    }
                    else {
                        int64_t current = dst_column.get(ndx);
                        if (value < current)
                            dst_column.set(ndx, value);
                    }
                }
                break;
            case aggr_max:
                for (size_t i = 0; i < count; ++i) {
                    size_t ndx = (*get_group_ndx_fnc)(i, state, result);
                    int64_t value = src_column.get(i);
                    if (state.added_row) {
                        // Set the real value, to overwrite the default value
                        dst_column.set(ndx, value);
                        state.added_row = false;
                    }
                    else {
                        int64_t current = dst_column.get(ndx);
                        if (value > current)
                            dst_column.set(ndx, value);
                    }
                }
                break;
        }
    }
}


TableView Table::get_range_view(size_t begin, size_t end)
{
    REALM_ASSERT(!m_columns.is_attached() || end < size());

    TableView ctv(*this);
    if (m_columns.is_attached()) {
        IntegerColumn& refs = ctv.m_row_indexes;
        for (size_t i = begin; i < end; ++i) {
            refs.add(i);
        }
    }
    return ctv;
}

ConstTableView Table::get_range_view(size_t begin, size_t end) const
{
    return const_cast<Table*>(this)->get_range_view(begin, end);
}

TableView Table::get_backlink_view(size_t row_ndx, Table *src_table, size_t src_col_ndx)
{
    TableView tv(src_table, this, src_col_ndx, row_ndx);
    tv.do_sync();
    return tv;
}

size_t Table::lower_bound_int(size_t col_ndx, int64_t value) const noexcept
{
    REALM_ASSERT(!m_columns.is_attached() || col_ndx < m_columns.size());
    return !m_columns.is_attached() ? 0 : get_column(col_ndx).lower_bound(value);
}

size_t Table::upper_bound_int(size_t col_ndx, int64_t value) const noexcept
{
    REALM_ASSERT(!m_columns.is_attached() || col_ndx < m_columns.size());
    return !m_columns.is_attached() ? 0 : get_column(col_ndx).upper_bound(value);
}

size_t Table::lower_bound_bool(size_t col_ndx, bool value) const noexcept
{
    REALM_ASSERT(!m_columns.is_attached() || col_ndx < m_columns.size());
    return !m_columns.is_attached() ? 0 : get_column(col_ndx).lower_bound(value);
}

size_t Table::upper_bound_bool(size_t col_ndx, bool value) const noexcept
{
    REALM_ASSERT(!m_columns.is_attached() || col_ndx < m_columns.size());
    return !m_columns.is_attached() ? 0 : get_column(col_ndx).upper_bound(value);
}

size_t Table::lower_bound_float(size_t col_ndx, float value) const noexcept
{
    REALM_ASSERT(!m_columns.is_attached() || col_ndx < m_columns.size());
    return !m_columns.is_attached() ? 0 : get_column_float(col_ndx).lower_bound(value);
}

size_t Table::upper_bound_float(size_t col_ndx, float value) const noexcept
{
    REALM_ASSERT(!m_columns.is_attached() || col_ndx < m_columns.size());
    return !m_columns.is_attached() ? 0 : get_column_float(col_ndx).upper_bound(value);
}

size_t Table::lower_bound_double(size_t col_ndx, double value) const noexcept
{
    REALM_ASSERT(!m_columns.is_attached() || col_ndx < m_columns.size());
    return !m_columns.is_attached() ? 0 : get_column_double(col_ndx).lower_bound(value);
}

size_t Table::upper_bound_double(size_t col_ndx, double value) const noexcept
{
    REALM_ASSERT(!m_columns.is_attached() || col_ndx < m_columns.size());
    return !m_columns.is_attached() ? 0 : get_column_double(col_ndx).upper_bound(value);
}

size_t Table::lower_bound_string(size_t col_ndx, StringData value) const noexcept
{
    REALM_ASSERT(!m_columns.is_attached() || col_ndx < m_columns.size());
    if (!m_columns.is_attached())
        return 0;

    ColumnType type = get_real_column_type(col_ndx);
    if (type == col_type_String) {
        const StringColumn& column = get_column_string(col_ndx);
        return column.lower_bound_string(value);
    }
    REALM_ASSERT_3(type, ==, col_type_StringEnum);
    const StringEnumColumn& column = get_column_string_enum(col_ndx);
    return column.lower_bound_string(value);
}

size_t Table::upper_bound_string(size_t col_ndx, StringData value) const noexcept
{
    REALM_ASSERT(!m_columns.is_attached() || col_ndx < m_columns.size());
    if (!m_columns.is_attached())
        return 0;

    ColumnType type = get_real_column_type(col_ndx);
    if (type == col_type_String) {
        const StringColumn& column = get_column_string(col_ndx);
        return column.upper_bound_string(value);
    }
    REALM_ASSERT_3(type, ==, col_type_StringEnum);
    const StringEnumColumn& column = get_column_string_enum(col_ndx);
    return column.upper_bound_string(value);
}


void Table::optimize(bool enforce)
{
    // At the present time there is only one kind of optimization that
    // we can do, and that is to replace a string column with a string
    // enumeration column. Since this involves changing the spec of
    // the table, it is not something we can do for a subtable with
    // shared spec.
    if (has_shared_type())
        return;

    Allocator& alloc = m_columns.get_alloc();

    size_t column_count = get_column_count();
    for (size_t i = 0; i < column_count; ++i) {
        ColumnType type = get_real_column_type(i);
        if (type == col_type_String) {
            StringColumn* column = &get_column_string(i);

            ref_type ref, keys_ref;
            bool res = column->auto_enumerate(keys_ref, ref, enforce);
            if (!res)
                continue;

            Spec::ColumnInfo info = m_spec.get_column_info(i);
            ArrayParent* keys_parent;
            size_t keys_ndx_in_parent;
            m_spec.upgrade_string_to_enum(i, keys_ref, keys_parent, keys_ndx_in_parent);

            // Upgrading the column may have moved the
            // refs to keylists in other columns so we
            // have to update their parent info
            for (size_t c = i+1; c < m_cols.size(); ++c) {
                ColumnType type = get_real_column_type(c);
                if (type == col_type_StringEnum) {
                    StringEnumColumn& column = get_column_string_enum(c);
                    column.adjust_keys_ndx_in_parent(1);
                }
            }

            // Indexes are also in m_columns, so we need adjusted pos
            size_t ndx_in_parent = m_spec.get_column_ndx_in_parent(i);

            // Replace column
            StringEnumColumn* e = new StringEnumColumn(alloc, ref, keys_ref, is_nullable(i)); // Throws
            e->set_parent(&m_columns, ndx_in_parent);
            e->get_keys().set_parent(keys_parent, keys_ndx_in_parent);
            m_cols[i] = e;
            m_columns.set(ndx_in_parent, ref); // Throws

            // Inherit any existing index
            if (info.m_has_search_index) {
                e->install_search_index(column->release_search_index());
            }

            // Clean up the old column
            column->destroy();
            delete column;
        }
    }

    if (Replication* repl = get_repl())
        repl->optimize_table(this); // Throws
}


class Table::SliceWriter: public Group::TableWriter {
public:
    SliceWriter(const Table& table, StringData table_name,
                size_t offset, size_t size) noexcept:
        m_table(table),
        m_table_name(table_name),
        m_offset(offset),
        m_size(size)
    {
    }

    ref_type write_names(_impl::OutputStream& out) override
    {
        Allocator& alloc = Allocator::get_default();
        ArrayString table_names(alloc);
        table_names.create(); // Throws
        _impl::DestroyGuard<ArrayString> dg(&table_names);
        table_names.add(m_table_name); // Throws
        bool deep = true; // Deep
        bool only_if_modified = false; // Always
        ref_type ref = table_names.write(out, deep, only_if_modified); // Throws
        return ref;
    }

    ref_type write_tables(_impl::OutputStream& out) override
    {
        Allocator& alloc = Allocator::get_default();

        // Make a copy of the spec of this table, modify it, and then
        // write it to the output stream
        ref_type spec_ref;
        {
            MemRef mem = m_table.m_spec.m_top.clone_deep(alloc); // Throws
            Spec spec(alloc);
            spec.init(mem); // Throws
            _impl::DestroyGuard<Spec> dg(&spec);
            size_t n = spec.get_column_count();
            for (size_t i = 0; i != n; ++i) {
                int attr = spec.get_column_attr(i);
                // Remove any index specifying attributes
                attr &= ~(col_attr_Indexed | col_attr_Unique);
                spec.set_column_attr(i, ColumnAttr(attr)); // Throws
            }
            bool deep = true; // Deep
            bool only_if_modified = false; // Always
            spec_ref = spec.m_top.write(out, deep, only_if_modified); // Throws
        }

        // Make a copy of the selected slice of each column
        ref_type columns_ref;
        {
            Array column_refs(alloc);
            column_refs.create(Array::type_HasRefs); // Throws
            _impl::ShallowArrayDestroyGuard dg(&column_refs);
            size_t table_size = m_table.size();
            for (auto& column : m_table.m_cols) {
                ref_type ref = column->write(m_offset, m_size, table_size, out); // Throws
                int_fast64_t ref_2(ref); // FIXME: Dangerous cast (unsigned -> signed)
                column_refs.add(ref_2); // Throws
            }
            bool deep = false; // Shallow
            bool only_if_modified = false; // Always
            columns_ref = column_refs.write(out, deep, only_if_modified); // Throws
        }

        // Create a new top array for the table
        ref_type table_top_ref;
        {
            Array table_top(alloc);
            table_top.create(Array::type_HasRefs); // Throws
            _impl::ShallowArrayDestroyGuard dg(&table_top);
            int_fast64_t spec_ref_2(spec_ref); // FIXME: Dangerous cast (unsigned -> signed)
            table_top.add(spec_ref_2); // Throws
            int_fast64_t columns_ref_2(columns_ref); // FIXME: Dangerous cast (unsigned -> signed)
            table_top.add(columns_ref_2); // Throws
            bool deep = false; // Shallow
            bool only_if_modified = false; // Always
            table_top_ref = table_top.write(out, deep, only_if_modified); // Throws
        }

        // Create the array of tables of size one
        Array tables(alloc);
        tables.create(Array::type_HasRefs); // Throws
        _impl::ShallowArrayDestroyGuard dg(&tables);
        int_fast64_t table_top_ref_2(table_top_ref); // FIXME: Dangerous cast (unsigned -> signed)
        tables.add(table_top_ref_2); // Throws
        bool deep = false; // Shallow
        bool only_if_modified = false; // Always
        ref_type ref = tables.write(out, deep, only_if_modified); // Throws
        return ref;
    }

private:
    const Table& m_table;
    const StringData m_table_name;
    const size_t m_offset, m_size;
};


void Table::write(std::ostream& out, size_t offset, size_t size, StringData override_table_name) const
{
    size_t table_size = this->size();
    if (offset > table_size)
        throw std::out_of_range("Offset is out of range");
    size_t remaining_size = table_size - offset;
    size_t size_2 = size;
    if (size_2 > remaining_size)
        size_2 = remaining_size;
    StringData table_name = override_table_name;
    if (!table_name)
        table_name = get_name();
    SliceWriter writer(*this, table_name, offset, size_2);
    bool no_top_array = false;
    bool pad_for_encryption = false;
    uint_fast64_t version_number = 0;
    Group::write(out, get_alloc(), writer, no_top_array, pad_for_encryption,
                 version_number); // Throws
}


void Table::update_from_parent(size_t old_baseline) noexcept
{
    REALM_ASSERT(is_attached());

    // There is no top for sub-tables sharing spec
    if (m_top.is_attached()) {
        if (!m_top.update_from_parent(old_baseline))
            return;
    }

    m_spec.update_from_parent(old_baseline);

    if (!m_columns.is_attached())
        return; // Degenerate subtable

    if (!m_columns.update_from_parent(old_baseline))
        return;

    // Update column accessors
    for (auto& column : m_cols) {
        if (column != nullptr) {
            column->update_from_parent(old_baseline);
        }
    }
}


// to JSON: ------------------------------------------
void Table::to_json_row(size_t row_ndx, std::ostream& out, size_t link_depth, std::map<std::string,
                        std::string>* renames) const
{
    std::map<std::string, std::string> renames2;
    renames = renames ? renames : &renames2;

    std::vector<ref_type> followed;
    to_json_row(row_ndx, out, link_depth, *renames, followed);
}


namespace {

inline void out_datetime(std::ostream& out, DateTime value)
{
    time_t rawtime = value.get_datetime();
    struct tm* t = gmtime(&rawtime);
    if (t) {
        // We need a buffer for formatting dates (and binary to hex). Max
        // size is 20 bytes (incl zero byte) "YYYY-MM-DD HH:MM:SS"\0
        char buffer[30];
        size_t res = strftime(buffer, 30, "%Y-%m-%d %H:%M:%S", t);
        if (res)
            out << buffer;
    }
}

inline void out_binary(std::ostream& out, const BinaryData bin)
{
    const char* p = bin.data();

    for (size_t i = 0; i < bin.size(); ++i) {
        out << std::setw(2) << std::setfill('0') << std::hex << static_cast<unsigned int>(p[i]) << std::dec;
    }
}

template<class T>
void out_floats(std::ostream& out, T value)
{
    std::streamsize old = out.precision();
    out.precision(std::numeric_limits<T>::digits10 + 1);
    out << std::scientific << value;
    out.precision(old);
}

} // anonymous namespace

void Table::to_json(std::ostream& out, size_t link_depth, std::map<std::string, std::string>* renames) const
{
    // Represent table as list of objects
    out << "[";

    size_t row_count = size();
    for (size_t r = 0; r < row_count; ++r) {
        if (r > 0)
            out << ",";
        to_json_row(r, out, link_depth, renames);
    }

    out << "]";
}

void Table::to_json_row(size_t row_ndx, std::ostream& out, size_t link_depth,
    std::map<std::string, std::string>& renames, std::vector<ref_type>& followed) const
{
    out << "{";
    size_t column_count = get_column_count();
    for (size_t i = 0; i < column_count; ++i) {
        if (i > 0)
            out << ",";

        StringData name = get_column_name(i);
        if (renames[name] != "")
            name = renames[name];

        out << "\"" << name << "\":";

        DataType type = get_column_type(i);
        switch (type) {
        case type_Int:
            out << get_int(i, row_ndx);
            break;
        case type_Bool:
            out << (get_bool(i, row_ndx) ? "true" : "false");
            break;
        case type_Float:
            out_floats<float>(out, get_float(i, row_ndx));
            break;
        case type_Double:
            out_floats<double>(out, get_double(i, row_ndx));
            break;
        case type_String:
            out << "\"" << get_string(i, row_ndx) << "\"";
            break;
        case type_DateTime:
            out << "\""; out_datetime(out, get_datetime(i, row_ndx)); out << "\"";
            break;
        case type_Binary:
            out << "\""; out_binary(out, get_binary(i, row_ndx)); out << "\"";
            break;
        case type_Table:
            get_subtable(i, row_ndx)->to_json(out);
            break;
        case type_Mixed:
        {
            DataType mtype = get_mixed_type(i, row_ndx);
            if (mtype == type_Table) {
                get_subtable(i, row_ndx)->to_json(out);
            }
            else {
                Mixed m = get_mixed(i, row_ndx);
                switch (mtype) {
                case type_Int:
                    out << m.get_int();
                    break;
                case type_Bool:
                    out << (m.get_bool() ? "true" : "false");
                    break;
                case type_Float:
                    out_floats<float>(out, m.get_float());
                    break;
                case type_Double:
                    out_floats<double>(out, m.get_double());
                    break;
                case type_String:
                    out << "\"" << m.get_string() << "\"";
                    break;
                case type_DateTime:
                    out << "\""; out_datetime(out, m.get_datetime()); out << "\"";
                    break;
                case type_Binary:
                    out << "\""; out_binary(out, m.get_binary()); out << "\"";
                    break;
                case type_Table:
                case type_Mixed:
                case type_Link:
                case type_LinkList:
                    REALM_ASSERT(false);
                    break;
                }
            }
            break;
        }
        case type_Link:
        {
            LinkColumnBase& clb = const_cast<Table*>(this)->get_column_link_base(i);
            LinkColumn& cl = static_cast<LinkColumn&>(clb);
            Table& table = cl.get_target_table();

            if (!cl.is_null_link(row_ndx)) {
                ref_type lnk = clb.get_ref();
                if ((link_depth == 0) ||
                    (link_depth == not_found && std::find(followed.begin(), followed.end(), lnk) != followed.end())) {
                    out << "\"" << cl.get_link(row_ndx) << "\"";
                    break;
                }
                else {
                    out << "[";
                    followed.push_back(clb.get_ref());
                    size_t new_depth = link_depth == not_found ? not_found : link_depth - 1;
                    table.to_json_row(cl.get_link(row_ndx), out, new_depth, renames, followed);
                    out << "]";
                }
            }
            else {
                out << "[]";
            }

            break;
        }
        case type_LinkList:
        {
            LinkColumnBase& clb = const_cast<Table*>(this)->get_column_link_base(i);
            LinkListColumn& cll = static_cast<LinkListColumn&>(clb);
            Table& table = cll.get_target_table();
            LinkViewRef lv = cll.get(row_ndx);

            ref_type lnk = clb.get_ref();
            if ((link_depth == 0) ||
                (link_depth == not_found && std::find(followed.begin(), followed.end(), lnk) != followed.end())) {
                out << "{\"table\": \"" << cll.get_target_table().get_name() << "\", \"rows\": [";
                cll.to_json_row(row_ndx, out);
                out << "]}";
                break;
            }
            else {
                out << "[";
                for (size_t link = 0; link < lv->size(); link++) {
                    if (link > 0)
                        out << ", ";
                    followed.push_back(lnk);
                    size_t new_depth = link_depth == not_found ? not_found : link_depth - 1;
                    table.to_json_row(lv->get(link).get_index(), out, new_depth, renames, followed);
                }
                out << "]";
            }

            break;
        }
        } // switch ends
    }
    out << "}";
}




// to_string --------------------------------------------------


namespace {

size_t chars_in_int(int64_t v)
{
    size_t count = 0;
    while (v /= 10)
        ++count;
    return count+1;
}

} // anonymous namespace


void Table::to_string(std::ostream& out, size_t limit) const
{
    // Print header (will also calculate widths)
    std::vector<size_t> widths;
    to_string_header(out, widths);

    // Set limit=-1 to print all rows, otherwise only print to limit
    size_t row_count = size();
    size_t out_count = (limit == size_t(-1)) ? row_count : (row_count < limit) ? row_count : limit;

    // Print rows
    for (size_t i = 0; i < out_count; ++i) {
        to_string_row(i, out, widths);
    }

    if (out_count < row_count) {
        size_t rest = row_count - out_count;
        out << "... and " << rest << " more rows (total " << row_count << ")";
    }
}

void Table::row_to_string(size_t row_ndx, std::ostream& out) const
{
    REALM_ASSERT_3(row_ndx, <, size());

    // Print header (will also calculate widths)
    std::vector<size_t> widths;
    to_string_header(out, widths);

    // Print row contents
    to_string_row(row_ndx, out, widths);
}

void Table::to_string_header(std::ostream& out, std::vector<size_t>& widths) const
{
    size_t column_count = get_column_count();
    size_t row_count = size();
    size_t row_ndx_width = chars_in_int(row_count);
    widths.push_back(row_ndx_width);

    // Empty space over row numbers
    for (size_t i = 0; i < row_ndx_width + 1; ++i) {
        out << " ";
    }

    // Write header
    for (size_t col = 0; col < column_count; ++col) {
        StringData name = get_column_name(col);
        DataType type = get_column_type(col);
        size_t width = 0;
        switch (type) {
            case type_Bool:
                width = 5;
                break;
            case type_DateTime:
                width = 19;
                break;
            case type_Int:
                width = chars_in_int(maximum_int(col));
                break;
            case type_Float:
                // max chars for scientific notation:
                width = 14;
                break;
            case type_Double:
                width = 14;
                break;
            case type_Table:
                for (size_t row = 0; row < row_count; ++row) {
                    size_t len = chars_in_int(get_subtable_size(col, row));
                    width = std::max(width, len+2);
                }
                width += 2; // space for "[]"
                break;
            case type_Binary:
                for (size_t row = 0; row < row_count; ++row) {
                    size_t len = chars_in_int(get_binary(col, row).size()) + 2;
                    width = std::max(width, len);
                }
                width += 6; // space for " bytes"
                break;
            case type_String: {
                // Find max length of the strings
                for (size_t row = 0; row < row_count; ++row) {
                    size_t len = get_string(col, row).size();
                    width = std::max(width, len);
                }
                if (width > 20)
                    width = 23; // cut strings longer than 20 chars
                break;
            }
            case type_Mixed:
                // Find max length of the mixed values
                width = 0;
                for (size_t row = 0; row < row_count; ++row) {
                    DataType mtype = get_mixed_type(col, row);
                    if (mtype == type_Table) {
                        size_t len = chars_in_int( get_subtable_size(col, row) ) + 2;
                        width = std::max(width, len);
                        continue;
                    }
                    Mixed m = get_mixed(col, row);
                    switch (mtype) {
                        case type_Bool:
                            width = std::max(width, size_t(5));
                            break;
                        case type_DateTime:
                            width = std::max(width, size_t(19));
                            break;
                        case type_Int:
                            width = std::max(width, chars_in_int(m.get_int()));
                            break;
                        case type_Float:
                            width = std::max(width, size_t(14));
                            break;
                        case type_Double:
                            width = std::max(width, size_t(14));
                            break;
                        case type_Binary:
                            width = std::max(width, chars_in_int(m.get_binary().size()) + 6);
                            break;
                        case type_String: {
                            size_t len = m.get_string().size();
                            if (len > 20)
                                len = 23;
                            width = std::max(width, len);
                            break;
                        }
                        case type_Table:
                        case type_Mixed:
                        case type_Link:
                        case type_LinkList:
                            REALM_ASSERT(false);
                            break;
                    }
                }
                break;
            case type_Link:
            case type_LinkList:
                width = 5;
                break;
        }
        // Set width to max of column name and the longest value
        size_t name_len = name.size();
        if (name_len > width)
            width = name_len;

        widths.push_back(width);
        out << "  "; // spacing

        out.width(width);
        out << std::string(name);
    }
    out << "\n";
}


namespace {

inline void out_string(std::ostream& out, const std::string text, const size_t max_len)
{
    out.setf(std::ostream::left, std::ostream::adjustfield);
    if (text.size() > max_len)
        out << text.substr(0, max_len) + "...";
    else
        out << text;
    out.unsetf(std::ostream::adjustfield);
}

inline void out_table(std::ostream& out, const size_t len)
{
    std::streamsize width = out.width() - chars_in_int(len) - 1;
    out.width(width);
    out << "[" << len << "]";
}

} // anonymous namespace


void Table::to_string_row(size_t row_ndx, std::ostream& out, const std::vector<size_t>& widths) const
{
    size_t column_count  = get_column_count();
    size_t row_ndx_width = widths[0];

    out << std::scientific;          // for float/double
    out.width(row_ndx_width);
    out << row_ndx << ":";

    for (size_t col = 0; col < column_count; ++col) {
        out << "  "; // spacing
        out.width(widths[col+1]);

        if (is_nullable(col) && is_null(col, row_ndx)) {
            out << "(null)";
            continue;
        }

        DataType type = get_column_type(col);
        switch (type) {
            case type_Bool:
                out << (get_bool(col, row_ndx) ? "true" : "false");
                break;
            case type_Int:
                out << get_int(col, row_ndx);
                break;
            case type_Float:
                out << get_float(col, row_ndx);
                break;
            case type_Double:
                out << get_double(col, row_ndx);
                break;
            case type_String:
                out_string(out, get_string(col, row_ndx), 20);
                break;
            case type_DateTime:
                out_datetime(out, get_datetime(col, row_ndx));
                break;
            case type_Table:
                out_table(out, get_subtable_size(col, row_ndx));
                break;
            case type_Binary:
                out.width(widths[col+1]-6); // adjust for " bytes" text
                out << get_binary(col, row_ndx).size() << " bytes";
                break;
            case type_Mixed:
            {
                DataType mtype = get_mixed_type(col, row_ndx);
                if (mtype == type_Table) {
                    out_table(out, get_subtable_size(col, row_ndx));
                }
                else {
                    Mixed m = get_mixed(col, row_ndx);
                    switch (mtype) {
                        case type_Bool:
                            out << (m.get_bool() ? "true" : "false");
                            break;
                        case type_Int:
                            out << m.get_int();
                            break;
                        case type_Float:
                            out << m.get_float();
                            break;
                        case type_Double:
                            out << m.get_double();
                            break;
                        case type_String:
                            out_string(out, m.get_string(), 20);
                            break;
                        case type_DateTime:
                            out_datetime(out, m.get_datetime());
                            break;
                        case type_Binary:
                            out.width(widths[col+1]-6); // adjust for " bytes" text
                            out << m.get_binary().size() << " bytes";
                            break;
                        case type_Table:
                        case type_Mixed:
                        case type_Link:
                        case type_LinkList:
                            REALM_ASSERT(false);
                            break;
                    }
                }
                break;
            }
            case type_Link:
                // FIXME: print linked row
                out << get_link(col, row_ndx);
                break;
            case type_LinkList:
                // FIXME: print number of links in list
                break;
        }
    }

    out << "\n";
}


bool Table::compare_rows(const Table& t) const
{
    // Table accessors attached to degenerate subtables have no column
    // accesssors, so the general comparison scheme is impossible in that case.
    if (m_size == 0)
        return t.m_size == 0;

    // FIXME: The current column comparison implementation is very
    // inefficient, we should use sequential tree accessors when they
    // become available.

    size_t n = get_column_count();
    REALM_ASSERT_3(t.get_column_count(), ==, n);
    for (size_t i = 0; i != n; ++i) {
        ColumnType type = get_real_column_type(i);
        bool nullable = is_nullable(i);
        REALM_ASSERT((type == col_type_String     ||
                       type == col_type_StringEnum ||
                       type == t.get_real_column_type(i)) &&
                     nullable == t.is_nullable(i));

        switch (type) {
            case col_type_Int:
            case col_type_Bool:
            case col_type_DateTime: {
                if (nullable) {
                    const IntNullColumn& c1 = get_column_int_null(i);
                    const IntNullColumn& c2 = t.get_column_int_null(i);
                    if (!c1.compare(c2)) {
                        return false;
                    }
                }
                else {
                    const IntegerColumn& c1 = get_column(i);
                    const IntegerColumn& c2 = t.get_column(i);
                    if (!c1.compare(c2))
                        return false;
                }
                continue;
            }
            case col_type_Float: {
                const FloatColumn& c1 = get_column_float(i);
                const FloatColumn& c2 = t.get_column_float(i);
                if (!c1.compare(c2))
                    return false;
                continue;
            }
            case col_type_Double: {
                const DoubleColumn& c1 = get_column_double(i);
                const DoubleColumn& c2 = t.get_column_double(i);
                if (!c1.compare(c2))
                    return false;
                continue;
            }
            case col_type_String: {
                const StringColumn& c1 = get_column_string(i);
                ColumnType type2 = t.get_real_column_type(i);
                if (type2 == col_type_String) {
                    const StringColumn& c2 = t.get_column_string(i);
                    if (!c1.compare_string(c2))
                        return false;
                }
                else {
                    REALM_ASSERT_3(type2, ==, col_type_StringEnum);
                    const StringEnumColumn& c2 = t.get_column_string_enum(i);
                    if (!c2.compare_string(c1))
                        return false;
                }
                continue;
            }
            case col_type_StringEnum: {
                const StringEnumColumn& c1 = get_column_string_enum(i);
                ColumnType type2 = t.get_real_column_type(i);
                if (type2 == col_type_StringEnum) {
                    const StringEnumColumn& c2 = t.get_column_string_enum(i);
                    if (!c1.compare_string(c2))
                        return false;
                }
                else {
                    REALM_ASSERT_3(type2, ==, col_type_String);
                    const StringColumn& c2 = t.get_column_string(i);
                    if (!c1.compare_string(c2))
                        return false;
                }
                continue;
            }
            case col_type_Binary: {
                const BinaryColumn& c1 = get_column_binary(i);
                const BinaryColumn& c2 = t.get_column_binary(i);
                if (!c1.compare_binary(c2))
                    return false;
                continue;
            }
            case col_type_Table: {
                const SubtableColumn& c1 = get_column_table(i);
                const SubtableColumn& c2 = t.get_column_table(i);
                if (!c1.compare_table(c2)) // Throws
                    return false;
                continue;
            }
            case col_type_Mixed: {
                const MixedColumn& c1 = get_column_mixed(i);
                const MixedColumn& c2 = t.get_column_mixed(i);
                if (!c1.compare_mixed(c2))
                    return false;
                continue;
            }
            case col_type_Link: {
                const LinkColumn& c1 = get_column_link(i);
                const LinkColumn& c2 = t.get_column_link(i);
                if (!c1.compare(c2))
                    return false;
                continue;
            }
            case col_type_LinkList: {
                const LinkListColumn& c1 = get_column_link_list(i);
                const LinkListColumn& c2 = t.get_column_link_list(i);
                if (!c1.compare_link_list(c2))
                    return false;
                continue;
            }
            case col_type_BackLink:
            case col_type_Reserved4:
                break;
        }
        REALM_ASSERT(false);
    }
    return true;
}


StringData Table::Parent::get_child_name(size_t) const noexcept
{
    return StringData("");
}


Group* Table::Parent::get_parent_group() noexcept
{
    return 0;
}


Table* Table::Parent::get_parent_table(size_t*) noexcept
{
    return 0;
}


void Table::adj_acc_insert_rows(size_t row_ndx, size_t num_rows) noexcept
{
    // This function must assume no more than minimal consistency of the
    // accessor hierarchy. This means in particular that it cannot access the
    // underlying node structure. See AccessorConsistencyLevels.

    adj_row_acc_insert_rows(row_ndx, num_rows);

    // Adjust column and subtable accessors after insertion of new rows
    for (auto& column : m_cols) {
        if (column != nullptr) {
            column->adj_acc_insert_rows(row_ndx, num_rows);
        }
    }
}


void Table::adj_acc_erase_row(size_t row_ndx) noexcept
{
    // This function must assume no more than minimal consistency of the
    // accessor hierarchy. This means in particular that it cannot access the
    // underlying node structure. See AccessorConsistencyLevels.

    adj_row_acc_erase_row(row_ndx);

    // Adjust subtable accessors after removal of a row
    for (auto& column : m_cols) {
        if (column != nullptr) {
            column->adj_acc_erase_row(row_ndx);
        }
    }
}

void Table::adj_acc_swap_rows(size_t row_ndx_1, size_t row_ndx_2) noexcept
{
    // This function must assume no more than minimal consistency of the
    // accessor hierarchy. This means in particular that it cannot access the
    // underlying node structure. See AccessorConsistencyLevels.

    adj_row_acc_swap_rows(row_ndx_1, row_ndx_2);

    // Adjust subtable accessors after row swap
    for (auto& column : m_cols) {
        if (column != nullptr) {
            column->adj_acc_swap_rows(row_ndx_1, row_ndx_2);
        }
    }
}


void Table::adj_acc_move_over(size_t from_row_ndx, size_t to_row_ndx) noexcept
{
    // This function must assume no more than minimal consistency of the
    // accessor hierarchy. This means in particular that it cannot access the
    // underlying node structure. See AccessorConsistencyLevels.

    adj_row_acc_move_over(from_row_ndx, to_row_ndx);

    for (auto& column : m_cols) {
        if (column != nullptr) {
            column->adj_acc_move_over(from_row_ndx, to_row_ndx);
        }
    }
}


void Table::adj_acc_clear_root_table() noexcept
{
    // This function must assume no more than minimal consistency of the
    // accessor hierarchy. This means in particular that it cannot access the
    // underlying node structure. See AccessorConcistencyLevels.

    discard_row_accessors();

    for (auto& column : m_cols) {
        if (column != nullptr) {
            column->adj_acc_clear_root_table();
        }
    }

    // Adjust rows in tableviews after removal of all rows
    for (auto& view : m_views) {
        view->adj_row_acc_clear();
    }
}


void Table::adj_acc_clear_nonroot_table() noexcept
{
    // This function must assume no more than minimal consistency of the
    // accessor hierarchy. This means in particular that it cannot access the
    // underlying node structure. See AccessorConcistencyLevels.

    discard_child_accessors();
    destroy_column_accessors();
    m_columns.detach();
}


void Table::adj_row_acc_insert_rows(size_t row_ndx, size_t num_rows) noexcept
{
    // This function must assume no more than minimal consistency of the
    // accessor hierarchy. This means in particular that it cannot access the
    // underlying node structure. See AccessorConsistencyLevels.

    // Adjust row accessors after insertion of new rows
    LockGuard lock(m_accessor_mutex);
    for (RowBase* row = m_row_accessors; row; row = row->m_next) {
        if (row->m_row_ndx >= row_ndx)
            row->m_row_ndx += num_rows;
    }

    // Adjust rows in tableviews after insertion of new rows
    for (auto& view : m_views) {
        view->adj_row_acc_insert_rows(row_ndx, num_rows);
    }
}


void Table::adj_row_acc_erase_row(size_t row_ndx) noexcept
{
    // This function must assume no more than minimal consistency of the
    // accessor hierarchy. This means in particular that it cannot access the
    // underlying node structure. See AccessorConsistencyLevels.

    // Adjust row accessors after removal of a row
    LockGuard lock(m_accessor_mutex);
    RowBase* row = m_row_accessors;
    while (row) {
        RowBase* next = row->m_next;
        if (row->m_row_ndx == row_ndx) {
            row->m_table.reset();
            do_unregister_row_accessor(row);
        }
        else if (row->m_row_ndx > row_ndx) {
            --row->m_row_ndx;
        }
        row = next;
    }

    // Adjust rows in tableviews after removal of row
    for (auto& view : m_views) {
        view->adj_row_acc_erase_row(row_ndx);
    }
}

void Table::adj_row_acc_swap_rows(size_t row_ndx_1, size_t row_ndx_2) noexcept
{
    // This function must assume no more than minimal consistency of the
    // accessor hierarchy. This means in particular that it cannot access the
    // underlying node structure. See AccessorConsistencyLevels.

    // Adjust row accessors after swap
    LockGuard lock(m_accessor_mutex);
    RowBase* row = m_row_accessors;
    while (row) {
        if (row->m_row_ndx == row_ndx_1) {
            row->m_row_ndx = row_ndx_2;
        }
        else if (row->m_row_ndx == row_ndx_2) {
            row->m_row_ndx = row_ndx_1;
        }
        row = row->m_next;
    }
}


void Table::adj_row_acc_move_over(size_t from_row_ndx, size_t to_row_ndx) noexcept
{
    // This function must assume no more than minimal consistency of the
    // accessor hierarchy. This means in particular that it cannot access the
    // underlying node structure. See AccessorConsistencyLevels.
    LockGuard lock(m_accessor_mutex);
    RowBase* row = m_row_accessors;
    while (row) {
        RowBase* next = row->m_next;
        if (row->m_row_ndx == to_row_ndx) {
            row->m_table.reset();
            do_unregister_row_accessor(row);
        }
        else if (row->m_row_ndx == from_row_ndx) {
            row->m_row_ndx = to_row_ndx;
        }
        row = next;
    }

    // Adjust rows in tableviews after move over of new row
    for (auto& view : m_views) {
        view->adj_row_acc_move_over(from_row_ndx, to_row_ndx);
    }
}


void Table::adj_insert_column(size_t col_ndx)
{
    // Beyond the constraints on the specified column index, this function must
    // assume no more than minimal consistency of the accessor hierarchy. This
    // means in particular that it cannot access the underlying node
    // structure. See AccessorConsistencyLevels.

    REALM_ASSERT(is_attached());
    bool not_degenerate = m_columns.is_attached();
    if (not_degenerate) {
        REALM_ASSERT_3(col_ndx, <=, m_cols.size());
        m_cols.insert(m_cols.begin() + col_ndx, nullptr); // Throws
    }
}


void Table::adj_erase_column(size_t col_ndx) noexcept
{
    // This function must assume no more than minimal consistency of the
    // accessor hierarchy. This means in particular that it cannot access the
    // underlying node structure. See AccessorConsistencyLevels.

    REALM_ASSERT(is_attached());
    bool not_degenerate = m_columns.is_attached();
    if (not_degenerate) {
        REALM_ASSERT_3(col_ndx, <, m_cols.size());
        if (ColumnBase* col = m_cols[col_ndx])
            delete col;
        m_cols.erase(m_cols.begin() + col_ndx);
    }
}

void Table::adj_move_column(size_t from, size_t to) noexcept
{
    // This function must assume no more than minimal consistency of the
    // accessor hierarchy. This means in particular that it cannot access the
    // underlying node structure. See AccessorConsistencyLevels.

    REALM_ASSERT(is_attached());
    bool not_degenerate = m_columns.is_attached();
    if (not_degenerate) {
        REALM_ASSERT_3(from, <, m_cols.size());
        REALM_ASSERT_3(to,   <, m_cols.size());
        using iter = decltype(m_cols.begin());
        iter first, new_first, last;
        if (from < to) {
            first = m_cols.begin() + from;
            new_first = first + 1;
            last = m_cols.begin() + to + 1;
        }
        else {
            first = m_cols.begin() + to;
            new_first = m_cols.begin() + from;
            last = new_first + 1;
        }
        std::rotate(first, new_first, last);
    }
}


void Table::recursive_mark() noexcept
{
    // This function must assume no more than minimal consistency of the
    // accessor hierarchy. This means in particular that it cannot access the
    // underlying node structure. See AccessorConsistencyLevels.

    mark();

    for (auto& column : m_cols) {
        if (column != nullptr) {
            column->mark(ColumnBase::mark_Recursive);
        }
    }
}


void Table::mark_link_target_tables(size_t col_ndx_begin) noexcept
{
    // Beyond the constraints on the specified column index, this function must
    // assume no more than minimal consistency of the accessor hierarchy. This
    // means in particular that it cannot access the underlying node
    // structure. See AccessorConsistencyLevels.

    REALM_ASSERT(is_attached());
    REALM_ASSERT(!m_columns.is_attached() || col_ndx_begin <= m_cols.size());

    size_t n = m_cols.size();
    for (size_t i = col_ndx_begin; i < n; ++i) {
        if (ColumnBase* col = m_cols[i])
            col->mark(ColumnBase::mark_LinkTargets);
    }
}


void Table::mark_opposite_link_tables() noexcept
{
    // Beyond the constraints on the specified column index, this function must
    // assume no more than minimal consistency of the accessor hierarchy. This
    // means in particular that it cannot access the underlying node
    // structure. See AccessorConsistencyLevels.

    REALM_ASSERT(is_attached());

    for (auto& column : m_cols) {
        if (column != nullptr) {
            column->mark(ColumnBase::mark_LinkOrigins | ColumnBase::mark_LinkTargets);
        }
    }
}


void Table::refresh_accessor_tree()
{
    REALM_ASSERT(is_attached());

    if (m_top.is_attached()) {
        // Root table (free-standing table, group-level table, or subtable with
        // independent descriptor)
        m_top.init_from_parent();
        m_spec.init_from_parent();
        m_columns.init_from_parent();
    }
    else {
        // Subtable with shared descriptor
        m_spec.init_from_parent();

        // If the underlying table was degenerate, then `m_cols` must still be
        // empty.
        REALM_ASSERT(m_columns.is_attached() || m_cols.empty());

        ref_type columns_ref = m_columns.get_ref_from_parent();
        if (columns_ref != 0) {
            if (!m_columns.is_attached()) {
                // The underlying table is no longer degenerate
                size_t num_cols = m_spec.get_column_count();
                m_cols.resize(num_cols); // Throws
            }
            m_columns.init_from_ref(columns_ref);
        }
        else if (m_columns.is_attached()) {
            // The underlying table has become degenerate
            m_columns.detach();
            destroy_column_accessors();
        }
    }

    refresh_column_accessors(); // Throws
    m_mark = false;
}


void Table::refresh_column_accessors(size_t col_ndx_begin)
{
    // Index of column in Table::m_columns, which is not always equal to the
    // 'logical' column index.
    size_t ndx_in_parent = m_spec.get_column_ndx_in_parent(col_ndx_begin);

    size_t col_ndx_end = m_cols.size();
    for (size_t col_ndx = col_ndx_begin; col_ndx != col_ndx_end; ++col_ndx) {
        ColumnBase* col = m_cols[col_ndx];

        // If there is no search index accessor, but the column has been
        // equipped with a search index, create the accessor now.
        ColumnAttr attr = m_spec.get_column_attr(col_ndx);
        bool has_search_index = (attr & col_attr_Indexed) != 0;

        if (!has_search_index && col)
            col->destroy_search_index();

        // If the current column accessor is StringColumn, but the underlying
        // column has been upgraded to an enumerated strings column, then we
        // need to replace the accessor with an instance of StringEnumColumn.
        if (dynamic_cast<StringColumn*>(col) != nullptr) {
            ColumnType col_type = m_spec.get_column_type(col_ndx);
            if (col_type == col_type_StringEnum) {
                delete col;
                col = 0;
                // We need to store null in `m_cols` to avoid a crash during
                // destruction of the table accessor in case an error occurs
                // before the refresh operation is complete.
                m_cols[col_ndx] = nullptr;
            }
        }

        if (col) {
            // Refresh the column accessor
            col->set_ndx_in_parent(ndx_in_parent);
            col->refresh_accessor_tree(col_ndx, m_spec); // Throws
        }
        else {
            ColumnType col_type = m_spec.get_column_type(col_ndx);
            col = create_column_accessor(col_type, col_ndx, ndx_in_parent); // Throws
            m_cols[col_ndx] = col;
            // In the case of a link-type column, we must establish a connection
            // between it and the corresponding backlink column. This, however,
            // cannot be done until both the origin and the target table
            // accessor have been sufficiently refreshed. The solution is to
            // attempt the connection establishment when the link column is
            // created, and when the backlink column is created. In both cases,
            // if the opposite table accessor is still dirty, the establishment
            // of the connection is postponed.
            typedef _impl::GroupFriend gf;
            if (is_link_type(col_type)) {
                bool weak_links = (attr & col_attr_StrongLinks) == 0;
                LinkColumnBase* link_col = static_cast<LinkColumnBase*>(col);
                link_col->set_weak_links(weak_links);
                Group& group = *get_parent_group();
                size_t target_table_ndx = m_spec.get_opposite_link_table_ndx(col_ndx);
                Table& target_table = gf::get_table(group, target_table_ndx); // Throws
                if (!target_table.is_marked() && &target_table != this) {
                    size_t origin_ndx_in_group = m_top.get_ndx_in_parent();
                    size_t backlink_col_ndx =
                        target_table.m_spec.find_backlink_column(origin_ndx_in_group, col_ndx);
                    connect_opposite_link_columns(col_ndx, target_table, backlink_col_ndx);
                }
            }
            else if (col_type == col_type_BackLink) {
                Group& group = *get_parent_group();
                size_t origin_table_ndx = m_spec.get_opposite_link_table_ndx(col_ndx);
                Table& origin_table = gf::get_table(group, origin_table_ndx); // Throws
                if (!origin_table.is_marked() || &origin_table == this) {
                    size_t link_col_ndx = m_spec.get_origin_column_ndx(col_ndx);
                    origin_table.connect_opposite_link_columns(link_col_ndx, *this, col_ndx);
                }
            }
        }

        if (has_search_index) {
            bool allow_duplicate_values = true;
            if (col->has_search_index()) {
                col->set_search_index_allow_duplicate_values(allow_duplicate_values);
            }
            else {
                ref_type ref = m_columns.get_as_ref(ndx_in_parent+1);
                col->set_search_index_ref(ref, &m_columns, ndx_in_parent+1,
                                          allow_duplicate_values); // Throws
            }
        }

        ndx_in_parent += (has_search_index ? 2 : 1);
    }

    // Set table size
    if (m_cols.empty()) {
        discard_row_accessors();
        m_size = 0;
    }
    else {
        ColumnBase* first_col = m_cols[0];
        m_size = first_col->size();
    }
}


bool Table::is_cross_table_link_target() const noexcept
{
    size_t n = m_cols.size();
    for (size_t i = m_spec.get_public_column_count(); i < n; ++i) {
        REALM_ASSERT(dynamic_cast<BacklinkColumn*>(m_cols[i]));
        BacklinkColumn& backlink_col = static_cast<BacklinkColumn&>(*m_cols[i]);
        Table& origin = backlink_col.get_origin_table();
        if (&origin != this)
            return true;
    }
    return false;
}


void Table::generate_patch(const TableRef& ref, std::unique_ptr<HandoverPatch>& patch)
{
    if (ref.get()) {
        patch.reset(new Table::HandoverPatch);
        patch->m_table_num = ref.get()->get_index_in_group();
        // must be group level table!
        if (patch->m_table_num == npos) {
            throw std::runtime_error("Table handover failed: not a group level table");
        }
    }
    else {
        patch.reset();
    }
}


TableRef Table::create_from_and_consume_patch(std::unique_ptr<HandoverPatch>& patch, Group& group)
{
    if (patch) {
        TableRef result(group.get_table(patch->m_table_num));
        patch.reset();
        return result;
    }
    return TableRef();
}


#ifdef REALM_DEBUG

void Table::verify() const
{
    REALM_ASSERT(is_attached());
    if (!m_columns.is_attached())
        return; // Accessor for degenerate subtable

    if (m_top.is_attached())
        m_top.verify();
    m_columns.verify();
    m_spec.verify();


    // Verify row accessors
    {
        LockGuard lock(m_accessor_mutex);
        for (RowBase* row = m_row_accessors; row; row = row->m_next) {
            // Check that it is attached to this table
            REALM_ASSERT_3(row->m_table.get(), ==, this);
            // Check that its row index is not out of bounds
            REALM_ASSERT_3(row->m_row_ndx, <, size());
        }
    }

    // Verify column accessors
    {
        size_t n = m_spec.get_column_count();
        REALM_ASSERT_3(n, ==, m_cols.size());
        for (size_t i = 0; i != n; ++i) {
            const ColumnBase& column = get_column_base(i);
            size_t ndx_in_parent = m_spec.get_column_ndx_in_parent(i);
            REALM_ASSERT_3(ndx_in_parent, ==, column.get_ndx_in_parent());
            column.verify(*this, i);
            REALM_ASSERT_3(column.size(), ==, m_size);
        }
    }
}


void Table::to_dot(std::ostream& out, StringData title) const
{
    if (m_top.is_attached()) {
        out << "subgraph cluster_table_with_spec" << m_top.get_ref() << " {" << std::endl;
        out << " label = \"Table";
        if (0 < title.size())
            out << "\\n'" << title << "'";
        out << "\";" << std::endl;
        m_top.to_dot(out, "table_top");
        m_spec.to_dot(out);
    }
    else {
        out << "subgraph cluster_table_"  << m_columns.get_ref() <<  " {" << std::endl;
        out << " label = \"Table";
        if (0 < title.size())
            out << " " << title;
        out << "\";" << std::endl;
    }

    to_dot_internal(out);

    out << "}" << std::endl;
}


void Table::to_dot_internal(std::ostream& out) const
{
    m_columns.to_dot(out, "columns");

    // Columns
    size_t n = get_column_count();
    for (size_t i = 0; i != n; ++i) {
        const ColumnBase& column = get_column_base(i);
        StringData name = get_column_name(i);
        column.to_dot(out, name);
    }
}


void Table::print() const
{
    // Table header
    std::cout << "Table (name = \"" << std::string(get_name()) << "\",  size = " << m_size << ")\n    ";
    size_t column_count = get_column_count();
    for (size_t i = 0; i < column_count; ++i) {
        StringData name = m_spec.get_column_name(i);
        std::cout << std::left << std::setw(10) << std::string(name).substr(0, 10) << " ";
    }

    // Types
    std::cout << "\n    ";
    for (size_t i = 0; i < column_count; ++i) {
        ColumnType type = get_real_column_type(i);
        switch (type) {
            case type_Int:
                std::cout << "Int        "; break;
            case type_Float:
                std::cout << "Float      "; break;
            case type_Double:
                std::cout << "Double     "; break;
            case type_Bool:
                std::cout << "Bool       "; break;
            case type_String:
                std::cout << "String     "; break;
            case col_type_StringEnum:
                std::cout << "String     "; break;
            case col_type_Link: {
                size_t target_table_ndx = m_spec.get_opposite_link_table_ndx(i);
                ConstTableRef target_table = get_parent_group()->get_table(target_table_ndx);
                const StringData target_name = target_table->get_name();
                std::cout << "->" << std::setw(8) << std::string(target_name).substr(0, 8) << " ";
                break;
            }
            default:
                REALM_ASSERT(false);
        }
    }
    std::cout << "\n";

    // Columns
    for (size_t i = 0; i < m_size; ++i) {
        std::cout << std::setw(3) << i;
        for (size_t n = 0; n < column_count; ++n) {
            ColumnType type = get_real_column_type(n);
            switch (type) {
                case type_Int: {
                    const IntegerColumn& column = get_column(n);
                    std::cout << std::setw(10) << column.get(i) << " ";
                    break;
                }
                case type_Float: {
                    const FloatColumn& column = get_column_float(n);
                    std::cout << std::setw(10) << column.get(i) << " ";
                    break;
                }
                case type_Double: {
                    const DoubleColumn& column = get_column_double(n);
                    std::cout << std::setw(10) << column.get(i) << " ";
                    break;
                }
                case type_Bool: {
                    const IntegerColumn& column = get_column(n);
                    std::cout << (column.get(i) == 0 ? "     false " : "      true ");
                    break;
                }
                case type_String: {
                    const StringColumn& column = get_column_string(n);
                    std::cout << std::setw(10) << column.get(i) << " ";
                    break;
                }
                case col_type_StringEnum: {
                    const StringEnumColumn& column = get_column_string_enum(n);
                    std::cout << std::setw(10) << column.get(i) << " ";
                    break;
                }
                case col_type_Link: {
                    const LinkColumn& column = get_column_link(n);
                    std::cout << std::setw(10) << column.get(i) << " ";
                    break;
                }
                default:
                    REALM_ASSERT(false);
            }
        }
        std::cout << "\n";
    }
    std::cout << "\n";
}


MemStats Table::stats() const
{
    MemStats stats;
    m_top.stats(stats);
    return stats;
}


void Table::dump_node_structure() const
{
    dump_node_structure(std::cerr, 0);
}

void Table::dump_node_structure(std::ostream& out, int level) const
{
    int indent = level * 2;
    out << std::setw(indent) << "" << "Table (top_ref: "<<m_top.get_ref()<<")\n";
    size_t n = get_column_count();
    for (size_t i = 0; i != n; ++i) {
        out << std::setw(indent) << "" << "  Column "<<(i+1)<<"\n";
        const ColumnBase& column = get_column_base(i);
        column.do_dump_node_structure(out, level+2);
    }
}

#endif // REALM_DEBUG<|MERGE_RESOLUTION|>--- conflicted
+++ resolved
@@ -2556,12 +2556,8 @@
 
 namespace realm {
 
-<<<<<<< HEAD
-template<> bool Table::get(size_t col_ndx, size_t ndx) const noexcept
-=======
 template<>
 bool Table::get(size_t col_ndx, size_t ndx) const noexcept
->>>>>>> 610b0f04
 {
     REALM_ASSERT_3(col_ndx, <, get_column_count());
     REALM_ASSERT_3(get_real_column_type(col_ndx), == , col_type_Bool);
@@ -2577,12 +2573,8 @@
     }
 }
 
-<<<<<<< HEAD
-template<> int64_t Table::get(size_t col_ndx, size_t ndx) const noexcept
-=======
 template<>
 int64_t Table::get(size_t col_ndx, size_t ndx) const noexcept
->>>>>>> 610b0f04
 {
     REALM_ASSERT_3(col_ndx, <, get_column_count());
     REALM_ASSERT_3(get_real_column_type(col_ndx), == , col_type_Int);
@@ -2594,12 +2586,12 @@
     }
     else {
         const IntegerColumn& column = get_column<IntegerColumn, col_type_Int>(col_ndx);
-<<<<<<< HEAD
         return column.get(ndx);
     }
 }
 
-template<> DateTime Table::get(size_t col_ndx, size_t ndx) const noexcept
+template<>
+DateTime Table::get(size_t col_ndx, size_t ndx) const noexcept
 {
     REALM_ASSERT_3(col_ndx, <, get_column_count());
     REALM_ASSERT_3(get_real_column_type(col_ndx), == , col_type_DateTime);
@@ -2615,7 +2607,8 @@
     }
 }
 
-template<> float Table::get(size_t col_ndx, size_t ndx) const noexcept
+template<>
+float Table::get(size_t col_ndx, size_t ndx) const noexcept
 {
     REALM_ASSERT_3(col_ndx, <, get_column_count());
     REALM_ASSERT_3(get_real_column_type(col_ndx), == , col_type_Float);
@@ -2629,7 +2622,8 @@
         return f;
 }
 
-template<> double Table::get(size_t col_ndx, size_t ndx) const noexcept
+template<>
+double Table::get(size_t col_ndx, size_t ndx) const noexcept
 {
     REALM_ASSERT_3(col_ndx, <, get_column_count());
     REALM_ASSERT_3(get_real_column_type(col_ndx), == , col_type_Double);
@@ -2643,7 +2637,8 @@
         return d;
 }
 
-template<> StringData Table::get(size_t col_ndx, size_t ndx) const noexcept
+template<>
+StringData Table::get(size_t col_ndx, size_t ndx) const noexcept
 {
     REALM_ASSERT_3(col_ndx, <, m_columns.size());
     REALM_ASSERT_7(get_real_column_type(col_ndx), == , col_type_String, || ,
@@ -2665,7 +2660,8 @@
     return sd;
 }
 
-template<> BinaryData Table::get(size_t col_ndx, size_t ndx) const noexcept
+template<>
+BinaryData Table::get(size_t col_ndx, size_t ndx) const noexcept
 {
     REALM_ASSERT_3(col_ndx, <, m_columns.size());
     REALM_ASSERT_3(get_real_column_type(col_ndx), == , col_type_Binary);
@@ -2675,8 +2671,8 @@
     return column.get(ndx);
 }
 
-
-template<> NewDate Table::get(size_t col_ndx, size_t ndx) const noexcept
+template<>
+NewDate Table::get(size_t col_ndx, size_t ndx) const noexcept
 {
     REALM_ASSERT_3(col_ndx, <, m_columns.size());
     REALM_ASSERT_3(get_real_column_type(col_ndx), == , col_type_NewDate);
@@ -2686,96 +2682,6 @@
     return column.get(ndx);
 }
 
-
-int64_t Table::get_int(size_t col_ndx, size_t ndx) const noexcept
-{
-    return get<int64_t>(col_ndx, ndx);
-=======
-        return column.get(ndx);
-    }
-}
-
-template<>
-DateTime Table::get(size_t col_ndx, size_t ndx) const noexcept
-{
-    REALM_ASSERT_3(col_ndx, <, get_column_count());
-    REALM_ASSERT_3(get_real_column_type(col_ndx), == , col_type_DateTime);
-    REALM_ASSERT_3(ndx, <, m_size);
-
-    if (is_nullable(col_ndx)) {
-        const IntNullColumn& column = get_column<IntNullColumn, col_type_Int>(col_ndx);
-        return column.get(ndx).value_or(0);
-    }
-    else {
-        const IntegerColumn& column = get_column<IntegerColumn, col_type_Int>(col_ndx);
-        return column.get(ndx);
-    }
->>>>>>> 610b0f04
-}
-
-template<>
-float Table::get(size_t col_ndx, size_t ndx) const noexcept
-{
-    REALM_ASSERT_3(col_ndx, <, get_column_count());
-    REALM_ASSERT_3(get_real_column_type(col_ndx), == , col_type_Float);
-    REALM_ASSERT_3(ndx, <, m_size);
-
-    const FloatColumn& column = get_column<FloatColumn, col_type_Float>(col_ndx);
-    float f = column.get(ndx);
-    if (null::is_null_float(f))
-        return 0.0f;
-    else
-        return f;
-}
-
-template<>
-double Table::get(size_t col_ndx, size_t ndx) const noexcept
-{
-    REALM_ASSERT_3(col_ndx, <, get_column_count());
-    REALM_ASSERT_3(get_real_column_type(col_ndx), == , col_type_Double);
-    REALM_ASSERT_3(ndx, <, m_size);
-
-    const DoubleColumn& column = get_column<DoubleColumn, col_type_Double>(col_ndx);
-    double d = column.get(ndx);
-    if (null::is_null_float(d))
-        return 0.0;
-    else
-        return d;
-}
-
-template<>
-StringData Table::get(size_t col_ndx, size_t ndx) const noexcept
-{
-    REALM_ASSERT_3(col_ndx, <, m_columns.size());
-    REALM_ASSERT_7(get_real_column_type(col_ndx), == , col_type_String, || ,
-        get_real_column_type(col_ndx), == , col_type_StringEnum);
-    REALM_ASSERT_3(ndx, <, m_size);
-
-    StringData sd;
-    ColumnType type = get_real_column_type(col_ndx);
-    if (type == col_type_String) {
-        const StringColumn& column = get_column<StringColumn, col_type_String>(col_ndx);
-        sd = column.get(ndx);
-    }
-    else {
-        REALM_ASSERT(type == col_type_StringEnum);
-        const StringEnumColumn& column = get_column<StringEnumColumn, col_type_StringEnum>(col_ndx);
-        sd = column.get(ndx);
-    }
-    REALM_ASSERT_DEBUG(!(!is_nullable(col_ndx) && sd.is_null()));
-    return sd;
-}
-
-template<>
-BinaryData Table::get(size_t col_ndx, size_t ndx) const noexcept
-{
-    REALM_ASSERT_3(col_ndx, <, m_columns.size());
-    REALM_ASSERT_3(get_real_column_type(col_ndx), == , col_type_Binary);
-    REALM_ASSERT_3(ndx, <, m_size);
-
-    const BinaryColumn& column = get_column<BinaryColumn, col_type_Binary>(col_ndx);
-    return column.get(ndx);
-}
 
 } // namespace realm;
 
@@ -2853,7 +2759,24 @@
         repl->set_int_unique(this, col_ndx, ndx, value); // Throws
 }
 
-<<<<<<< HEAD
+void Table::set_int(size_t col_ndx, size_t ndx, int_fast64_t value)
+{
+    REALM_ASSERT_3(col_ndx, <, get_column_count());
+    REALM_ASSERT_3(ndx, <, m_size);
+    bump_version();
+
+    if (is_nullable(col_ndx)) {
+        auto& col = get_column_int_null(col_ndx);
+        col.set(ndx, value);
+    }
+    else {
+        auto& col = get_column(col_ndx);
+        col.set(ndx, value);
+    }
+
+    if (Replication* repl = get_repl())
+        repl->set_int(this, col_ndx, ndx, value); // Throws
+}
 
 NewDate Table::get_newdate(size_t col_ndx, size_t ndx) const noexcept
 {
@@ -2880,27 +2803,6 @@
 }
 
 
-=======
-void Table::set_int(size_t col_ndx, size_t ndx, int_fast64_t value)
-{
-    REALM_ASSERT_3(col_ndx, <, get_column_count());
-    REALM_ASSERT_3(ndx, <, m_size);
-    bump_version();
-
-    if (is_nullable(col_ndx)) {
-        auto& col = get_column_int_null(col_ndx);
-        col.set(ndx, value);
-    }
-    else {
-        auto& col = get_column(col_ndx);
-        col.set(ndx, value);
-    }
-
-    if (Replication* repl = get_repl())
-        repl->set_int(this, col_ndx, ndx, value); // Throws
-}
-
->>>>>>> 610b0f04
 bool Table::get_bool(size_t col_ndx, size_t ndx) const noexcept
 {
     return get<bool>(col_ndx, ndx);
