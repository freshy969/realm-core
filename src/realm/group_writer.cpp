--- conflicted
+++ resolved
@@ -259,13 +259,9 @@
     m_free_lengths.set(reserve_ndx, value_9); // Throws
 
     // The free-list now have their final form, so we can write them to the file
-<<<<<<< HEAD
-    char* start_addr = m_file_map.get_addr() + reserve_pos;
+    char* start_addr = m_file_map.get_addr() + reserve_ref;
     realm::util::encryption_read_barrier(start_addr, reserve_size);
-    write_array_at(free_positions_pos, m_free_positions.get_header(),
-=======
     write_array_at(free_positions_ref, m_free_positions.get_header(),
->>>>>>> a214bb01
                    free_positions_size); // Throws
     write_array_at(free_sizes_ref, m_free_lengths.get_header(),
                    free_sizes_size); // Throws
@@ -275,12 +271,8 @@
     }
 
     // Write top
-<<<<<<< HEAD
-    write_array_at(top_pos, top.get_header(), top_byte_size); // Throws
+    write_array_at(top_ref, top.get_header(), top_byte_size); // Throws
     realm::util::encryption_write_barrier(start_addr, reserve_size);
-=======
-    write_array_at(top_ref, top.get_header(), top_byte_size); // Throws
->>>>>>> a214bb01
 
     // Return top_ref so that it can be saved in lock file used for coordination
     return top_ref;
@@ -546,15 +538,10 @@
     std::copy(data, data+size, dest_addr);
 #endif
 
-<<<<<<< HEAD
     realm::util::encryption_write_barrier(dest_addr, size);
-    // return the position it was written
-    return pos;
-=======
     // return ref of the written array
     ref_type ref = to_ref(pos);
     return ref;
->>>>>>> a214bb01
 }
 
 
