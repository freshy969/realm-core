/*************************************************************************
 *
 * Copyright 2016 Realm Inc.
 *
 * Licensed under the Apache License, Version 2.0 (the "License");
 * you may not use this file except in compliance with the License.
 * You may obtain a copy of the License at
 *
 * http://www.apache.org/licenses/LICENSE-2.0
 *
 * Unless required by applicable law or agreed to in writing, software
 * distributed under the License is distributed on an "AS IS" BASIS,
 * WITHOUT WARRANTIES OR CONDITIONS OF ANY KIND, either express or implied.
 * See the License for the specific language governing permissions and
 * limitations under the License.
 *
 **************************************************************************/

#ifndef REALM_TABLE_BASIC_HPP
#define REALM_TABLE_BASIC_HPP

#include <cstdint> // unint8_t etc
#include <cstddef>
#include <utility>

#include <realm/util/meta.hpp>
#include <realm/util/tuple.hpp>
#include <realm/table.hpp>
#include <realm/descriptor.hpp>
#include <realm/query.hpp>
#include <realm/table_accessors.hpp>
#include <realm/table_view_basic.hpp>

namespace realm {


namespace _impl {

template <class Type, int col_idx>
struct AddCol;
template <class Type, int col_idx>
struct CmpColType;
template <class Type, int col_idx>
struct AssignIntoCol;

} // namespace _impl


/// This class is non-polymorphic, that is, it has no virtual
/// functions. Further more, it has no destructor, and it adds no new
/// data-members. These properties are important, because it ensures
/// that there is no run-time distinction between a Table instance and
/// an instance of any variation of this class, and therefore it is
/// valid to cast a pointer from Table to BasicTable<Spec> even when
/// the instance is constructed as a Table. Of couse, this also
/// assumes that Table is non-polymorphic. Further more, accessing the
/// Table via a pointer or reference to a BasicTable is not in
/// violation of the strict aliasing rule.
template <class Spec>
class BasicTable : private Table, public Spec::ConvenienceMethods {
public:
    typedef Spec spec_type;
    typedef typename Spec::Columns Columns;

    typedef BasicTableRef<BasicTable> Ref;
    typedef BasicTableRef<const BasicTable> ConstRef;

    typedef BasicTableView<BasicTable> View;
    typedef BasicTableView<const BasicTable> ConstView;

    using Table::is_attached;
    using Table::has_shared_type;
    using Table::is_empty;
    using Table::size;
    using Table::clear;
    using Table::remove;
    using Table::remove_last;
    using Table::move_last_over;
    using Table::optimize;
    using Table::add_empty_row;
    using Table::insert_empty_row;
    using Table::aggregate;

    using Table::get_backlink_count;
    using Table::get_backlink;

    using Table::is_group_level;
    using Table::get_index_in_group;

    BasicTable(Allocator& alloc = Allocator::get_default())
        : Table(alloc)
    {
        set_dynamic_type(*this);
    }

    BasicTable(const BasicTable& t, Allocator& alloc = Allocator::get_default())
        : Table(t, alloc)
    {
    }

    ~BasicTable() noexcept
    {
    }

    static Ref create(Allocator& = Allocator::get_default());

    Ref copy(Allocator& = Allocator::get_default()) const;

    static int get_column_count() noexcept
    {
        return util::TypeCount<typename Spec::Columns>::value;
    }

    Ref get_table_ref()
    {
        return Ref(this);
    }

    ConstRef get_table_ref() const
    {
        return ConstRef(this);
    }

private:
    template <int col_idx>
    struct Col {
        typedef typename util::TypeAt<typename Spec::Columns, col_idx>::type value_type;
        typedef _impl::ColumnAccessor<BasicTable, col_idx, value_type> type;
    };
    typedef typename Spec::template ColNames<Col, BasicTable*> ColsAccessor;

    template <int col_idx>
    struct ConstCol {
        typedef typename util::TypeAt<typename Spec::Columns, col_idx>::type value_type;
        typedef _impl::ColumnAccessor<const BasicTable, col_idx, value_type> type;
    };
    typedef typename Spec::template ColNames<ConstCol, const BasicTable*> ConstColsAccessor;

public:
    ColsAccessor column() noexcept
    {
        return ColsAccessor(this);
    }
    ConstColsAccessor column() const noexcept
    {
        return ConstColsAccessor(this);
    }

private:
    template <int col_idx>
    struct Field {
        typedef typename util::TypeAt<typename Spec::Columns, col_idx>::type value_type;
        typedef _impl::FieldAccessor<BasicTable, col_idx, value_type, false> type;
    };
    typedef std::pair<BasicTable*, size_t> FieldInit;

    template <int col_idx>
    struct ConstField {
        typedef typename util::TypeAt<typename Spec::Columns, col_idx>::type value_type;
        typedef _impl::FieldAccessor<const BasicTable, col_idx, value_type, true> type;
    };
    typedef std::pair<const BasicTable*, size_t> ConstFieldInit;

public:
    typedef typename Spec::template ColNames<Field, FieldInit> RowAccessor;
    typedef typename Spec::template ColNames<ConstField, ConstFieldInit> ConstRowAccessor;

    RowAccessor operator[](size_t row_idx) noexcept
    {
        return RowAccessor(std::make_pair(this, row_idx));
    }

    ConstRowAccessor operator[](size_t row_idx) const noexcept
    {
        return ConstRowAccessor(std::make_pair(this, row_idx));
    }

    RowAccessor front() noexcept
    {
        return RowAccessor(std::make_pair(this, 0));
    }

    ConstRowAccessor front() const noexcept
    {
        return ConstRowAccessor(std::make_pair(this, 0));
    }

    /// Access the last row, or one of its predecessors.
    ///
    /// \param rel_idx An optional index of the row specified relative
    /// to the end. Thus, <tt>table.back(rel_idx)</tt> is the same as
    /// <tt>table[table.size() + rel_idx]</tt>.
    ///
    RowAccessor back(int rel_idx = -1) noexcept
    {
        return RowAccessor(std::make_pair(this, size() + rel_idx));
    }

    ConstRowAccessor back(int rel_idx = -1) const noexcept
    {
        return ConstRowAccessor(std::make_pair(this, size() + rel_idx));
    }

    RowAccessor add()
    {
        return RowAccessor(std::make_pair(this, add_empty_row()));
    }

    template <class L>
    void add(const util::Tuple<L>& tuple)
    {
        size_t i = size();
        insert(i, tuple);
    }

    void insert(size_t i)
    {
        insert_empty_row(i);
    }

    template <class L>
    void insert(size_t i, const util::Tuple<L>& tuple)
    {
        insert(i);
        set(i, tuple);
    }

    template <class L>
    void set(size_t i, const util::Tuple<L>& tuple)
    {
        using namespace realm::util;
        static_assert(TypeCount<L>::value == TypeCount<Columns>::value, "Wrong number of tuple elements");
        ForEachType<Columns, _impl::AssignIntoCol>::exec(static_cast<Table*>(this), i, tuple);
    }

    // FIXME: This probably fails if Spec::ConvenienceMethods has no add().
    using Spec::ConvenienceMethods::add;
    // FIXME: This probably fails if Spec::ConvenienceMethods has no insert().
    using Spec::ConvenienceMethods::insert;
    // FIXME: This probably fails if Spec::ConvenienceMethods has no set().
    using Spec::ConvenienceMethods::set;

    // FIXME: A cursor must be a distinct class that can be constructed from a RowAccessor
    typedef RowAccessor Cursor;
    typedef ConstRowAccessor ConstCursor;


    class Query;
    Query where(typename BasicTable<Spec>::View* tv = nullptr)
    {
        return Query(*this, tv ? tv->get_impl() : nullptr);
    }
    Query where(typename BasicTable<Spec>::View* tv = nullptr) const
    {
        return Query(*this, tv ? tv->get_impl() : nullptr);
    }

    /// Compare two tables for equality. Two tables are equal if, and
    /// only if, they contain the same rows in the same order, that
    /// is, for each value V at column index C and row index R in one
    /// of the tables, there is a value at column index C and row
    /// index R in the other table that is equal to V.
    bool operator==(const BasicTable& t) const
    {
        return compare_rows(t);
    }

    /// Compare two tables for inequality. See operator==().
    bool operator!=(const BasicTable& t) const
    {
        return !compare_rows(t);
    }

    /// Checks whether the dynamic type of the specified table matches
    /// the statically specified table type. The two types (or specs)
    /// must have the same columns, and in the same order. Two columns
    /// are considered equal if, and only if they have the same name
    /// and the same type. The type is understood as the value encoded
    /// by the DataType enumeration. This check proceeds recursively
    /// for subtable columns.
    ///
    /// \tparam T The static table type. It makes no difference
    /// whether it is const-qualified or not.
    ///
    /// FIXME: Consider dropping the requirement that column names
    /// must be equal. There does not seem to be any value for the
    /// user in that requirement. Further more, there may be cases
    /// where it is desirable to be able to cast to a table type with
    /// different column names. Similar changes are needed in the Java
    /// and Objective-C language bindings.
    template <class T>
    friend bool is_a(const Table&) noexcept;

    //@{
    /// These functions return null if the specified table is not
    /// compatible with the specified table type.
    template <class T>
    friend BasicTableRef<T> checked_cast(TableRef) noexcept;

    template <class T>
    friend BasicTableRef<const T> checked_cast(ConstTableRef) noexcept;
    //@}

    using Table::verify;

#ifdef REALM_DEBUG
    using Table::print;
    using Table::dump_node_structure;
#endif

private:
    template <int col_idx>
    struct QueryCol {
        typedef typename util::TypeAt<typename Spec::Columns, col_idx>::type value_type;
        typedef _impl::QueryColumn<BasicTable, col_idx, value_type> type;
    };

    // These are intende to be used only by accessor classes
    Table* get_impl() noexcept
    {
        return this;
    }
    const Table* get_impl() const noexcept
    {
        return this;
    }

    template <class Subtab>
    Subtab* get_subtable_ptr(size_t col_idx, size_t row_idx)
    {
        return static_cast<Subtab*>(Table::get_subtable_ptr(col_idx, row_idx));
    }

    template <class Subtab>
    const Subtab* get_subtable_ptr(size_t col_idx, size_t row_idx) const
    {
        return static_cast<const Subtab*>(Table::get_subtable_ptr(col_idx, row_idx));
    }

    static void set_dynamic_type(Table& table)
    {
        using namespace realm::util;
        DescriptorRef desc = table.get_descriptor(); // Throws
        const int num_cols = TypeCount<typename Spec::Columns>::value;
        StringData dyn_col_names[num_cols];
        Spec::dyn_col_names(dyn_col_names);
        ForEachType<typename Spec::Columns, _impl::AddCol>::exec(&*desc, dyn_col_names); // Throws
    }

    static bool matches_dynamic_type(const realm::Spec& spec) noexcept
    {
        using namespace realm::util;
        const int num_cols = util::TypeCount<typename Spec::Columns>::value;
        StringData dyn_col_names[num_cols];
        Spec::dyn_col_names(dyn_col_names);
        return !HasType<typename Spec::Columns, _impl::CmpColType>::exec(&spec, dyn_col_names);
    }

    // This one allows a BasicTable to know that BasicTables with
    // other Specs are also derived from Table.
    template <class>
    friend class BasicTable;

    // This one allows util::bind_ptr to know that all BasicTable template
    // instantiations are derived from Table.
    template <class>
    friend class util::bind_ptr;

    // These allow BasicTableRef to refer to RowAccessor and
    // ConstRowAccessor.
    friend class BasicTableRef<BasicTable>;
    friend class BasicTableRef<const BasicTable>;

    // These allow BasicTableView to call get_subtable_ptr().
    friend class BasicTableView<BasicTable>;
    friend class BasicTableView<const BasicTable>;

    template <class, int>
    friend struct _impl::CmpColType;

    template <class, int, class, bool>
    friend class _impl::FieldAccessor;

    template <class, int, class>
    friend class _impl::MixedFieldAccessorBase;

    template <class, int, class>
    friend class _impl::ColumnAccessorBase;

    template <class, int, class>
    friend class _impl::ColumnAccessor;

    template <class, int, class>
    friend class _impl::QueryColumn;

    friend class Group;
};


#ifdef _MSC_VER
#pragma warning(push)
#pragma warning(disable : 4355)
#endif

// Code formatting is tricked by this
#define BASIC_TABLE_PARENT Spec::template ColNames<QueryCol, Query*>

template <class Spec>
class BasicTable<Spec>::Query : public BASIC_TABLE_PARENT {
public:
    Query(const Query& q)
        : Spec::template ColNames<QueryCol, Query*>(this)
        , m_impl(q.m_impl)
    {
    }
    virtual ~Query() noexcept
    {
    }

    Query& group()
    {
        m_impl.group();
        return *this;
    }

    Query& end_group()
    {
        m_impl.end_group();
        return *this;
    }

    Query& end_subtable()
    {
        m_impl.end_subtable();
        return *this;
    }

    Query& Or()
    {
        m_impl.Or();
        return *this;
    }

    Query& Not()
    {
        m_impl.Not();
        return *this;
    }

    size_t find(size_t begin_at_table_row = 0)
    {
        return m_impl.find(begin_at_table_row);
    }

    typename BasicTable<Spec>::View find_all(size_t start = 0, size_t end = size_t(-1), size_t limit = size_t(-1))
    {
        return m_impl.find_all(start, end, limit);
    }

    typename BasicTable<Spec>::ConstView find_all(size_t start = 0, size_t end = size_t(-1),
                                                  size_t limit = size_t(-1)) const
    {
        return m_impl.find_all(start, end, limit);
    }

    size_t count(size_t start = 0, size_t end = size_t(-1), size_t limit = size_t(-1)) const
    {
        return m_impl.count(start, end, limit);
    }

    size_t remove()
    {
        return m_impl.remove();
    }

    std::string validate()
    {
        return m_impl.validate();
    }

protected:
    Query(const BasicTable<Spec>& table, TableViewBase* tv)
        : Spec::template ColNames<QueryCol, Query*>(this)
        , m_impl(table, tv)
    {
    }

    using HandoverPatch = QueryHandoverPatch;
    Query(const Query& source, HandoverPatch& patch, ConstSourcePayload mode)
        : Spec::template ColNames<QueryCol, Query*>(this)
        , m_impl(source.m_impl, patch, mode)
    {
    }

    Query(Query& source, HandoverPatch& patch, MutableSourcePayload mode)
        : Spec::template ColNames<QueryCol, Query*>(this)
        , m_impl(source.m_impl, patch, mode)
    {
    }

    void apply_patch(HandoverPatch& patch, Group& dest_group)
    {
        m_impl.apply_patch(patch, dest_group);
    }

    virtual std::unique_ptr<Query> clone_for_handover(std::unique_ptr<HandoverPatch>& patch,
                                                      ConstSourcePayload mode) const
    {
        patch.reset(new HandoverPatch);
        std::unique_ptr<Query> retval(new Query(*this, *patch, mode));
        return retval;
    }

    virtual std::unique_ptr<Query> clone_for_handover(std::unique_ptr<HandoverPatch>& patch,
                                                      MutableSourcePayload mode)
    {
        patch.reset(new HandoverPatch);
        std::unique_ptr<Query> retval(new Query(*this, *patch, mode));
        return retval;
    }

    virtual void apply_and_consume_patch(std::unique_ptr<HandoverPatch>& patch, Group& dest_group)
    {
        apply_patch(*patch, dest_group);
        patch.reset();
    }

private:
    realm::Query m_impl;

    friend class BasicTable;
    friend class SharedGroup;

<<<<<<< HEAD
    template <class, int, class>
=======
    /// \cond doxygen_skip
    /// Doxygen can't find these friend classes even though this is valid C++.

    template<class, int, class>
>>>>>>> c95bb6a2
    friend class _impl::QueryColumnBase;

    template <class, int, class>
    friend class _impl::QueryColumn;

    /// \endcond
};

#ifdef _MSC_VER
#pragma warning(pop)
#endif


// Implementation:

namespace _impl {

template <class T>
struct GetColumnTypeId;

template <>
struct GetColumnTypeId<int64_t> {
    static const DataType id = type_Int;
};
template <class E>
struct GetColumnTypeId<SpecBase::Enum<E>> {
    static const DataType id = type_Int;
};
template <>
struct GetColumnTypeId<bool> {
    static const DataType id = type_Bool;
};
template <>
struct GetColumnTypeId<float> {
    static const DataType id = type_Float;
};
template <>
struct GetColumnTypeId<double> {
    static const DataType id = type_Double;
};
template <>
struct GetColumnTypeId<StringData> {
    static const DataType id = type_String;
};
template <>
struct GetColumnTypeId<BinaryData> {
    static const DataType id = type_Binary;
};
template <>
struct GetColumnTypeId<OldDateTime> {
    static const DataType id = type_OldDateTime;
};
template <>
struct GetColumnTypeId<Mixed> {
    static const DataType id = type_Mixed;
};
template <>
struct GetColumnTypeId<Timestamp> {
    static const DataType id = type_Timestamp;
};

template <class Type, int col_idx>
struct AddCol {
    static void exec(Descriptor* desc, const StringData* col_names)
    {
        REALM_ASSERT(col_idx == desc->get_column_count());
        desc->add_column(GetColumnTypeId<Type>::id, col_names[col_idx]); // Throws
    }
};

// AddCol specialization for subtables
template <class Subtab, int col_idx>
struct AddCol<SpecBase::Subtable<Subtab>, col_idx> {
    static void exec(Descriptor* desc, const StringData* col_names)
    {
        REALM_ASSERT(col_idx == desc->get_column_count());
        DescriptorRef subdesc;
        desc->add_column(type_Table, col_names[col_idx], &subdesc); // Throws
        using namespace realm::util;
        const int num_subcols = TypeCount<typename Subtab::spec_type::Columns>::value;
        StringData subcol_names[num_subcols];
        Subtab::spec_type::dyn_col_names(subcol_names);
        typedef typename Subtab::Columns Subcolumns;
        ForEachType<Subcolumns, _impl::AddCol>::exec(&*subdesc, subcol_names); // Throws
    }
};


template <class Type, int col_idx>
struct CmpColType {
    static bool exec(const Spec* spec, const StringData* col_names)
    {
        return GetColumnTypeId<Type>::id != spec->get_public_column_type(col_idx) ||
               col_names[col_idx] != spec->get_column_name(col_idx);
    }
};

// CmpColType specialization for subtables
template <class Subtab, int col_idx>
struct CmpColType<SpecBase::Subtable<Subtab>, col_idx> {
    static bool exec(const Spec* spec, const StringData* col_names)
    {
        if (spec->get_column_type(col_idx) != col_type_Table || col_names[col_idx] != spec->get_column_name(col_idx))
            return true;
        const Spec subspec = const_cast<Spec*>(spec)->get_subtable_spec(col_idx);
        return !Subtab::matches_dynamic_type(subspec);
    }
};


// AssignIntoCol specialization for integers
template <int col_idx>
struct AssignIntoCol<int64_t, col_idx> {
    template <class L>
    static void exec(Table* t, size_t row_idx, util::Tuple<L> tuple)
    {
        t->set_int(col_idx, row_idx, util::at<col_idx>(tuple));
    }
};

// AssignIntoCol specialization for floats
template <int col_idx>
struct AssignIntoCol<float, col_idx> {
    template <class L>
    static void exec(Table* t, size_t row_idx, util::Tuple<L> tuple)
    {
        t->set_float(col_idx, row_idx, util::at<col_idx>(tuple));
    }
};

// AssignIntoCol specialization for doubles
template <int col_idx>
struct AssignIntoCol<double, col_idx> {
    template <class L>
    static void exec(Table* t, size_t row_idx, util::Tuple<L> tuple)
    {
        t->set_double(col_idx, row_idx, util::at<col_idx>(tuple));
    }
};

// AssignIntoCol specialization for booleans
template <int col_idx>
struct AssignIntoCol<bool, col_idx> {
    template <class L>
    static void exec(Table* t, size_t row_idx, util::Tuple<L> tuple)
    {
        t->set_bool(col_idx, row_idx, util::at<col_idx>(tuple));
    }
};

// AssignIntoCol specialization for strings
template <int col_idx>
struct AssignIntoCol<StringData, col_idx> {
    template <class L>
    static void exec(Table* t, size_t row_idx, util::Tuple<L> tuple)
    {
        t->set_string(col_idx, row_idx, util::at<col_idx>(tuple));
    }
};

// AssignIntoCol specialization for enumerations
template <class E, int col_idx>
struct AssignIntoCol<SpecBase::Enum<E>, col_idx> {
    template <class L>
    static void exec(Table* t, size_t row_idx, util::Tuple<L> tuple)
    {
        t->set_enum(col_idx, row_idx, util::at<col_idx>(tuple));
    }
};

// AssignIntoCol specialization for dates
template <int col_idx>
struct AssignIntoCol<OldDateTime, col_idx> {
    template <class L>
    static void exec(Table* t, size_t row_idx, util::Tuple<L> tuple)
    {
        t->set_olddatetime(col_idx, row_idx, util::at<col_idx>(tuple));
    }
};

// AssignIntoCol specialization for timestamps
template <int col_idx>
struct AssignIntoCol<Timestamp, col_idx> {
    template <class L>
    static void exec(Table* t, size_t row_idx, util::Tuple<L> tuple)
    {
        t->set_timestamp(col_idx, row_idx, util::at<col_idx>(tuple));
    }
};

// AssignIntoCol specialization for binary data
template <int col_idx>
struct AssignIntoCol<BinaryData, col_idx> {
    template <class L>
    static void exec(Table* t, size_t row_idx, util::Tuple<L> tuple)
    {
        t->set_binary(col_idx, row_idx, util::at<col_idx>(tuple));
    }
};

// AssignIntoCol specialization for subtables
template <class T, int col_idx>
struct AssignIntoCol<SpecBase::Subtable<T>, col_idx> {
    template <class L>
    static void exec(Table* t, size_t row_idx, util::Tuple<L> tuple)
    {
        // FIXME: unsafe reinterpret_cast to private base class
        auto subtable = reinterpret_cast<const Table*>(static_cast<const T*>(util::at<col_idx>(tuple)));
        t->set_subtable(col_idx, row_idx, subtable);
    }
};

// AssignIntoCol specialization for mixed type
template <int col_idx>
struct AssignIntoCol<Mixed, col_idx> {
    template <class L>
    static void exec(Table* t, size_t row_idx, util::Tuple<L> tuple)
    {
        t->set_mixed(col_idx, row_idx, util::at<col_idx>(tuple));
    }
};

} // namespace _impl


template <class Spec>
inline typename BasicTable<Spec>::Ref BasicTable<Spec>::create(Allocator& alloc)
{
    TableRef table = Table::create(alloc);
    set_dynamic_type(*table);
    return unchecked_cast<BasicTable<Spec>>(std::move(table));
}


template <class Spec>
inline typename BasicTable<Spec>::Ref BasicTable<Spec>::copy(Allocator& alloc) const
{
    return unchecked_cast<BasicTable<Spec>>(Table::copy(alloc));
}


template <class T>
inline bool is_a(const Table& t) noexcept
{
    typedef _impl::TableFriend tf;
    return T::matches_dynamic_type(tf::get_spec(t));
}


template <class T>
inline BasicTableRef<T> checked_cast(TableRef t) noexcept
{
    if (!is_a<T>(*t))
        return BasicTableRef<T>(); // Null
    return unchecked_cast<T>(t);
}


template <class T>
inline BasicTableRef<const T> checked_cast(ConstTableRef t) noexcept
{
    if (!is_a<T>(*t))
        return BasicTableRef<const T>(); // Null
    return unchecked_cast<T>(t);
}


} // namespace realm

#endif // REALM_TABLE_BASIC_HPP<|MERGE_RESOLUTION|>--- conflicted
+++ resolved
@@ -531,14 +531,10 @@
     friend class BasicTable;
     friend class SharedGroup;
 
-<<<<<<< HEAD
-    template <class, int, class>
-=======
     /// \cond doxygen_skip
     /// Doxygen can't find these friend classes even though this is valid C++.
 
     template<class, int, class>
->>>>>>> c95bb6a2
     friend class _impl::QueryColumnBase;
 
     template <class, int, class>
